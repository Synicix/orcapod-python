--- conflicted
+++ resolved
@@ -1,1384 +1,1249 @@
 {
- "cells": [
-  {
-   "cell_type": "markdown",
-   "metadata": {},
-   "source": [
-    "# Core concepts"
-   ]
-  },
-  {
-   "cell_type": "markdown",
-   "metadata": {},
-   "source": [
-    "Below I define few critical concepts for Orcapod.\n",
-    "\n",
-    "* `Data` -- In Orcapod, smallest unit of `data` is a single `file`. Unlike many other computation pipeline system, Orcapod pipeline in principle does **not** operate on `data` that's not a file. In other words, `Oracpod` pipeline will **not** pass a data in memory from one node to another. Consequently, all operations and processing in Orcapod pipeline revolves around `file` (NOTE: this is a particularly strong/restrictive version of Oracpod pipeline. We may consider extending data to things like environment variable and command line arguments)\n",
-    "* `Pathset` -- a unit of data that can be passed into a pod. A `pathset` consists of a file, a directory, or a collection of one or more file and directories.\n",
-    "* `Packet` -- a single concrete instance of key-value pair, mapping packet key to a single `pathset`.\n",
-    "* `Stream` -- a series of one or more `packets` flowing from a `data producer` to a `data consumer`. In a directed acyclic graph represneing an Orcapod `pipeline`, a `stream` corresponds to a *directed* edge connecting from a data source into a `data consumer` (e.g., `pod`)\n",
-    "* `Data producer` and `data consumer` -- in the Orcapod data pipeline, data (in form of `packet` of data flowing inside a `stream`) flows from a `data producer` to a `data consumer`. Consequentially, a `data consumer` may in turn act as a `data producer` downstream\n",
-    "* `Data source` -- Root level `data producer` (that is, the data originates from this `data producer` and it is not a `data consumer` of any stream). Typically `data source` is tied to a data storage, although you could have *procedural* `data source` where data packets are produced programatically.\n",
-    "* `Tag` -- each `Packet` in a stream *may be* associated with a `tag` that helps to assign semantic identity to the particular `packet`. For example, a data `packet` for an experimental data may be associated with a `tag` of session ID. Note that while `tag` provides a convenient and often meaningful ways of identifying and referring to specific packet within a stream, it should **not** be considered to be the defining identity of the `packet`. Identity of the `packet` is strictly determined by the exact data content of the `packet`, and not by how you refer to it. Consequently, it may be that two packets with an identical content (and thus shared identity) are associated with distinct `tags` in a `stream`. Conversely, an identical `tag` may be associated with two distinct `packets` in a stream.  Typically, one would associate a unique `tag` for each packet in the stream.\n",
-    "* `Operation` -- A *node* in the directed acyclic graph representing an Orcapod `pipeline`, corresponding to a step of data processing/transformation/computation. An `Operation` receives can be classified into either a `mapper` or a `pod` based on their role in `data provenance`.\n",
-    "* `Mapper` -- A class of `operation` that does **not** result in creation/alteration of a new data -- that is, `operation` does **not** every create or modify a file *content*. More specifically, `Mapper` operation can not produce a path that was not already present in the input streams to the `mapper`. This feature ensures that a `mapper` is fundamentally not involved in the reproducibility of computation. Consequently, `mapper` information is not necessary for the maintenance of proper `data provenance` in a tree of computation. However, `mapper` plays critical role in the actual execution of a data pipeline, determining which data `packet` will be fed into operations in the pipeline directed acyclic graph (DAG). Note that as long as it doesn't modify the content of any file, a `mapper` may inspect the content of any file in a `packet` it receives and alter its behavior based on the content of the file. In other words, `mapper` may alter what data file(s) gets passed around without changing/creating any file based on a rule that depends on `tag`, `packet` key (`argument` name) and/or file content.\n",
-    "* `Pod` (e.g. FunctionPod) -- fundamental unit of computation in Orcapod. `Pod` is the only class of `operation` that may create a new file. Critically, when operating within an Orcapod `pipeline`, a `pod` will **not** receive the `tag` information. Rather, `pod` must strictly operate on a single `packet`. An ideal `pod` will have completely deterministic behavior that only depends on the `packet` identity (that is, packet keys and `pathset` contents)."
-   ]
-  },
-  {
-   "cell_type": "markdown",
-   "metadata": {},
-   "source": [
-    "# What is Orcabrdige?"
-   ]
-  },
-  {
-   "cell_type": "markdown",
-   "metadata": {},
-   "source": [
-    "`Orcabridge` provide prototypal implementation of the above-defined key concepts in `orcapod`, with particular focus given to `stream`, `packet`, `tag`, `operation` (`pod` and `mapper`). This package provides the reference implementation of both synchronous and asynchronous `streams` as a sequence of `packets` associated with a `tag`. \n",
-    "\n",
-    "### Key limitations\n",
-    "Being a very basic reference implementation with a goal of serving as a playground for conceptual and algorithmic development, there are a few notable limitations in `orcabridge`, lacking some important features that would be found in the full implementation of `orcapod`.\n",
-    "\n",
-    "* Limited `pathset` -- Only a very rudimentary implementation of a `pathset` can be found, where a typical `packet` would be a simple key-value pair where the value is a single file path. \n",
-    "* `FunctionPod` in place of `pod` -- A ideal `pod` will represent a completely reproducible unit of computation with strict dependence on the input `packet` to the `pod`. However, in `orcabridge` is equivalated to a Python function -- even more specifically, the name assigned to the Python function. In otherwords, two `FunctionPods` are considered identical if they share the same function name. Quite obviously this is a gross simplification that can be trivially violated. However, for the intended purpose of `orcabridge`, this rather simplistic implementation/definition of `pod` should suffice to test all features in the `pipeline`. Consequently, to ensure that the pipeline operates as expected, **do not use the same name for two distinct functions**. Doing so will break the fundamental assumption of `FunctionPod` and lead to completely erradic behavior. On the other hand, it is ok to have one or more name used to refer to an identical function.\n",
-    "* Different pipeline DAG defintion -- In `orcapod` the directed acyclic graph (DAG) for the `pipeline` should be defined using YAML file (or less frequently using API on `pipeline` struct in the Rust library). In `orcabridge` you will find that a `pipeline` DAG is defined dynamically through a series of application of `operation`. This is very much akin to how some DAG-based neural network library like TensorFlow defines a computation graph. While this works well for simple examples, it is rather difficult to track changes to the pipeline defined dynamically/programmatically using version control system. Since *how* you define the pipeline DAG is strictly speaking an orthogonal problem to the everything else that concerns the operation of the `pipeline`, no effort will be given to align the DAG definition in `orcabridge` and `orcapod`.\n",
-    "* Limited usage of a `stream` -- Currently `orcabrdige` only support single producer single consumer (SCSP) `stream`x, whereas in `orcapod`, `stream` should support single producer multiple consumer (SPMC) paradigm. While the same stream can be used in multiple downstream operations, each iteration of the stream actually results in recomputations of the entire chain of pipeline leading up to that stream. This inefficiency can be ameliorated by `CacheStream` operation after particularly computationally expensive segment of the pipeline. Using storage-backed `FunctionPod` will also help ameliorate the cost of recomputation by retrieving memoized computation result instead of recomputing."
-   ]
-  },
-  {
-   "cell_type": "markdown",
-   "metadata": {},
-   "source": [
-    "# Using Orcabridge"
-   ]
-  },
-  {
-   "cell_type": "markdown",
-   "metadata": {},
-   "source": [
-    "Below we explore the usage of `orcabridge` package, enumerating the core components."
-   ]
-  },
-  {
-   "cell_type": "markdown",
-   "metadata": {},
-   "source": [
-    "## Working with streams"
-   ]
-  },
-  {
-   "cell_type": "markdown",
-   "metadata": {},
-   "source": [
-    "`Stream` is fundamental to Orcapod datapipeline, representing *edges* in a directed acyclic graph (DAG) of an Orcapod pipeline. `Stream` is best thought of as a flowing stream of `packets` -- a unit of data in Oracpod. A `packet` is essentially a ditionary mapping argument names to a `pathset` (that is, one or more files with arbitrary nesting). Ultimately, a pod will receive and work on the `packet`, looking up the pathset that matches the expected argument names defined as the inputs into the pod. Before we explore creating and using `pod`, we will create a very basic `stream` called `GlobStream`, sourcing from a directory. A packet is formed for each file that matches the specified *glob* pattern."
-   ]
-  },
-  {
-   "cell_type": "code",
-   "execution_count": 1,
-   "metadata": {},
-   "outputs": [],
-   "source": [
-    "from orcabridge.source import GlobSource"
-   ]
-  },
-  {
-   "cell_type": "markdown",
-   "metadata": {},
-   "source": [
-    "Let's create a data source out of all `*.txt` files found in the folder `examples/dataset1`"
-   ]
-  },
-  {
-   "cell_type": "code",
-   "execution_count": 2,
-   "metadata": {},
-   "outputs": [
-    {
-     "name": "stdout",
-     "output_type": "stream",
-     "text": [
-      "day1.txt  day2.txt  day3.txt  day4.txt\n"
-     ]
-    }
-   ],
-   "source": [
-    "ls ./examples/dataset1"
-   ]
-  },
-  {
-   "cell_type": "code",
-   "execution_count": null,
-   "metadata": {},
-   "outputs": [],
-   "source": [
-    "dataset1 = GlobSource(\"txt_file\", \"./examples/dataset1\", \"*.txt\")"
-   ]
-  },
-  {
-   "cell_type": "markdown",
-   "metadata": {},
-   "source": [
-    "We can then obtain `stream` from a `source` by invoking the source with `Source()`. The return `stream` acts as an iterator over the `packet` and its `tag`.\n",
-    "For convenience, `source` can also directly act as an iterator, equivalent to iterating over a stream returned by calling the source."
-   ]
-  },
-  {
-   "cell_type": "code",
-   "execution_count": null,
-   "metadata": {},
-   "outputs": [
-    {
-     "name": "stdout",
-     "output_type": "stream",
-     "text": [
-      "Packet {'txt_file': PosixPath('examples/dataset1/day3.txt')} with tag {'file_name': 'day3'}\n",
-      "Packet {'txt_file': PosixPath('examples/dataset1/day2.txt')} with tag {'file_name': 'day2'}\n",
-      "Packet {'txt_file': PosixPath('examples/dataset1/day4.txt')} with tag {'file_name': 'day4'}\n",
-      "Packet {'txt_file': PosixPath('examples/dataset1/day1.txt')} with tag {'file_name': 'day1'}\n"
-     ]
-    }
-   ],
-   "source": [
-    "for tag, packet in dataset1():\n",
-    "    print(f\"Packet {packet} with tag {tag}\")"
-   ]
-  },
-  {
-   "cell_type": "code",
-   "execution_count": null,
-   "metadata": {},
-   "outputs": [
-    {
-     "name": "stdout",
-     "output_type": "stream",
-     "text": [
-      "Packet {'txt_file': PosixPath('examples/dataset1/day3.txt')} with tag {'file_name': 'day3'}\n",
-      "Packet {'txt_file': PosixPath('examples/dataset1/day2.txt')} with tag {'file_name': 'day2'}\n",
-      "Packet {'txt_file': PosixPath('examples/dataset1/day4.txt')} with tag {'file_name': 'day4'}\n",
-      "Packet {'txt_file': PosixPath('examples/dataset1/day1.txt')} with tag {'file_name': 'day1'}\n"
-     ]
-    }
-   ],
-   "source": [
-    "# equivalent to above but more natural without the need to call `dataset1()`\n",
-    "for tag, packet in dataset1:\n",
-    "    print(f\"Packet {packet} with tag {tag}\")"
-   ]
-  },
-  {
-   "cell_type": "markdown",
-   "metadata": {},
-   "source": [
-    "A few things to note. When creating the `GlobSource` we pass in the argument name to be associated with the `pathset` matching our glob pattern (`*.txt` in this case). By default, the `GlobSource` tags each packet with a key of `file_name` and value of the name of the file that was matched (minus the file extension). This behavior can be easily changed by passing in a custom function for tag generation at the time of `GlobSource` creation."
-   ]
-  },
-  {
-   "cell_type": "code",
-   "execution_count": null,
-   "metadata": {},
-   "outputs": [],
-   "source": [
-    "from pathlib import Path\n",
-    "\n",
-    "dataset1_custom = GlobSource(\n",
-    "    \"data\",\n",
-    "    \"./examples/dataset1\",\n",
-    "    \"*.txt\",\n",
-    "    tag_function=lambda x: {\"date\": Path(x).stem},\n",
-    ")"
-   ]
-  },
-  {
-   "cell_type": "code",
-   "execution_count": null,
-   "metadata": {},
-   "outputs": [
-    {
-     "name": "stdout",
-     "output_type": "stream",
-     "text": [
-      "Packet {'data': PosixPath('examples/dataset1/day3.txt')} with tag {'date': 'day3'}\n",
-      "Packet {'data': PosixPath('examples/dataset1/day2.txt')} with tag {'date': 'day2'}\n",
-      "Packet {'data': PosixPath('examples/dataset1/day4.txt')} with tag {'date': 'day4'}\n",
-      "Packet {'data': PosixPath('examples/dataset1/day1.txt')} with tag {'date': 'day1'}\n"
-     ]
-    }
-   ],
-   "source": [
-    "for tag, packet in dataset1_custom:\n",
-    "    print(f\"Packet {packet} with tag {tag}\")"
-   ]
-  },
-  {
-   "cell_type": "markdown",
-   "metadata": {},
-   "source": [
-    "Custom tag function would allow one to extract information useful in controlling the flow of the data pipeline from the file path or even the file content. We will return to this a bit later."
-   ]
-  },
-  {
-   "cell_type": "markdown",
-   "metadata": {},
-   "source": [
-    "In general, a packet is generated and starts flowing into a `stream` **only** when you ask for it by iterating through the elements. This allows for a series of streams and pods to be chained together without immediately invoking any computation."
-   ]
-  },
-  {
-   "cell_type": "markdown",
-   "metadata": {},
-   "source": [
-    "Let's go ahead and load another source from a folder containing multiple `*.bin` files, representing data collected on different days."
-   ]
-  },
-  {
-   "cell_type": "code",
-   "execution_count": null,
-   "metadata": {},
-   "outputs": [
-    {
-     "name": "stdout",
-     "output_type": "stream",
-     "text": [
-      "Packet {'bin_data': PosixPath('examples/dataset2/session_day3.bin')} with tag {'file_name': 'session_day3'}\n",
-      "Packet {'bin_data': PosixPath('examples/dataset2/session_day4.bin')} with tag {'file_name': 'session_day4'}\n",
-      "Packet {'bin_data': PosixPath('examples/dataset2/session_day5.bin')} with tag {'file_name': 'session_day5'}\n",
-      "Packet {'bin_data': PosixPath('examples/dataset2/session_day1.bin')} with tag {'file_name': 'session_day1'}\n"
-     ]
-    }
-   ],
-   "source": [
-    "dataset2 = GlobSource(\"bin_data\", \"./examples/dataset2\", \"*.bin\")\n",
-    "\n",
-    "for tag, packet in dataset2:\n",
-    "    print(f\"Packet {packet} with tag {tag}\")"
-   ]
-  },
-  {
-   "cell_type": "markdown",
-   "metadata": {},
-   "source": [
-    "Now we have two streams to work with, let's explore how we can manipulate/control the flow of streams using `operations` and, specifically, `mapper` operations."
-   ]
-  },
-  {
-   "cell_type": "markdown",
-   "metadata": {},
-   "source": [
-    "## Manipulating streams with `operations`"
-   ]
-  },
-  {
-   "cell_type": "markdown",
-   "metadata": {},
-   "source": [
-    "As defined ealier in the [core concepts](#core-concepts), we refer to any computation/transformation that works on stream(s) as `operations` in the pipeline. If the Orcapod pipeline were to be viewed as a DAG, the `streams` would be the edges connecting *nodes* that are the `operations`. "
-   ]
-  },
-  {
-   "cell_type": "markdown",
-   "metadata": {},
-   "source": [
-    "`Operations` can be divided into two categories based on their roles in the processing and manipulating streams. `Mappers` are `operations` that controls and alter the streams but *without generating or modifying new data files*. As we will see shortly, `mappers` work to alter the stream by alterning packet tags and/or packet content, but critically will never create or modify new files that were not already present somewhere in the stream feeding into the `mapper` node. While this might sound like an unnecessary restriction on what `mappers` can do, we will see that this property guarantees that *mappers can not ever alter the reproducibility of computational chains*."
-   ]
-  },
-  {
-   "cell_type": "markdown",
-   "metadata": {},
-   "source": [
-    "The second category of `operations` are called the `pods`, and as you may have guessed, these operations are **allowed to generate and flow new files into the streams**. In fact, `pods` are the only operations that can introduce new files into the stream. Consequently, stream `sources` such as `GlobFileSource` we saw earlier are also a type of pods, that's special in that it takes no input streams!\n",
-    "\n",
-    "We will explore pods in great detail later. First let's get to know `mappers`."
-   ]
-  },
-  {
-   "cell_type": "markdown",
-   "metadata": {},
-   "source": [
-    "### Controling data streams with `Mappers`"
-   ]
-  },
-  {
-   "cell_type": "markdown",
-   "metadata": {},
-   "source": [
-    "Once you have created `source` from which streams can be formed, you can alter the stream by applying various `mappers`. More precisely, a `mapper` can work on tags and/or packets."
-   ]
-  },
-  {
-   "cell_type": "markdown",
-   "metadata": {},
-   "source": [
-    "### Map keys\n",
-    "Likey one of the most common mapper operation to be found in Orcapod pipeline is `MapKeys` mapper. As the name implies, it let's you alter the keys (argument names) found in the `packet`."
-   ]
-  },
-  {
-   "cell_type": "code",
-   "execution_count": null,
-   "metadata": {},
-   "outputs": [
-    {
-     "name": "stdout",
-     "output_type": "stream",
-     "text": [
-      "Before mapping:\n",
-      "Packet {'txt_file': PosixPath('examples/dataset1/day3.txt')} with tag {'file_name': 'day3'}\n",
-      "Packet {'txt_file': PosixPath('examples/dataset1/day2.txt')} with tag {'file_name': 'day2'}\n",
-      "Packet {'txt_file': PosixPath('examples/dataset1/day4.txt')} with tag {'file_name': 'day4'}\n",
-      "Packet {'txt_file': PosixPath('examples/dataset1/day1.txt')} with tag {'file_name': 'day1'}\n",
-      "After mapping:\n",
-      "Mapped Packet {'content': PosixPath('examples/dataset1/day3.txt')} with tag {'file_name': 'day3'}\n",
-      "Mapped Packet {'content': PosixPath('examples/dataset1/day2.txt')} with tag {'file_name': 'day2'}\n",
-      "Mapped Packet {'content': PosixPath('examples/dataset1/day4.txt')} with tag {'file_name': 'day4'}\n",
-      "Mapped Packet {'content': PosixPath('examples/dataset1/day1.txt')} with tag {'file_name': 'day1'}\n"
-     ]
-    }
-   ],
-   "source": [
-    "from orcabridge.mapper import MapKeys\n",
-    "\n",
-    "print(\"Before mapping:\")\n",
-    "for tag, packet in dataset1:\n",
-    "    print(f\"Packet {packet} with tag {tag}\")\n",
-    "\n",
-    "\n",
-    "# create a new stream mapping packet keys 'txt_file' to 'content'\n",
-    "key_mapper = MapKeys(key_map={\"txt_file\": \"content\"})\n",
-    "\n",
-    "print(\"After mapping:\")\n",
-    "for tag, packet in key_mapper(dataset1):\n",
-    "    print(f\"Mapped Packet {packet} with tag {tag}\")"
-   ]
-  },
-  {
-   "cell_type": "markdown",
-   "metadata": {},
-   "source": [
-    "You'd notice that for each packet, the key `txt_file` was replaced with `content` without altering the pointed `path` or the associated tag. As the keys of the packets will be used as the name of arguments when invoking pods on a stream, we will see that `MapKeys` are commonly used to *map* the correct path to the argument."
-   ]
-  },
-  {
-   "cell_type": "markdown",
-   "metadata": {},
-   "source": [
-    "### Map tags\n",
-    "As we have already seen, each packet in the stream is associated with a tag, often derived from the data source. In the case of `GlobFileSource`, the tags are by default the name of the file that formed the packet. These tags are used to *transiently* identify the packet and will be used when matching packets across multiple streams (as we will see shortly in `Join` operation). You can manipulate the tags using `MapTags` operation, much like `MapKeys` but operating on the tags for each packaet under a uniform renaming rule."
-   ]
-  },
-  {
-   "cell_type": "code",
-   "execution_count": null,
-   "metadata": {},
-   "outputs": [
-    {
-     "name": "stdout",
-     "output_type": "stream",
-     "text": [
-      "{'day': 'day3'} {'txt_file': PosixPath('examples/dataset1/day3.txt')}\n",
-      "{'day': 'day2'} {'txt_file': PosixPath('examples/dataset1/day2.txt')}\n",
-      "{'day': 'day4'} {'txt_file': PosixPath('examples/dataset1/day4.txt')}\n",
-      "{'day': 'day1'} {'txt_file': PosixPath('examples/dataset1/day1.txt')}\n"
-     ]
-    }
-   ],
-   "source": [
-    "from orcabridge.mapper import MapTags\n",
-    "\n",
-    "tag_mapper = MapTags(tag_map={\"file_name\": \"day\"})\n",
-    "\n",
-    "for tag, packet in tag_mapper(dataset1):\n",
-    "    print(tag, packet)"
-   ]
-  },
-  {
-   "cell_type": "markdown",
-   "metadata": {},
-   "source": [
-    "### Chaining operations"
-   ]
-  },
-  {
-   "cell_type": "markdown",
-   "metadata": {},
-   "source": [
-    "As you might expect, you can chain multiple operations one after another to construct a more complex stream. Below, we first apply the key mapping and then map tags."
-   ]
-  },
-  {
-   "cell_type": "code",
-   "execution_count": null,
-   "metadata": {},
-   "outputs": [
-    {
-     "name": "stdout",
-     "output_type": "stream",
-     "text": [
-      "Mapped Packet {'content': PosixPath('examples/dataset1/day3.txt')} with tag {'day': 'day3'}\n",
-      "Mapped Packet {'content': PosixPath('examples/dataset1/day2.txt')} with tag {'day': 'day2'}\n",
-      "Mapped Packet {'content': PosixPath('examples/dataset1/day4.txt')} with tag {'day': 'day4'}\n",
-      "Mapped Packet {'content': PosixPath('examples/dataset1/day1.txt')} with tag {'day': 'day1'}\n"
-     ]
-    }
-   ],
-   "source": [
-    "key_mapper = MapKeys(key_map={\"txt_file\": \"content\"})\n",
-    "key_mapped_stream = key_mapper(dataset1)\n",
-    "\n",
-    "tag_mapper = MapTags(tag_map={\"file_name\": \"day\"})\n",
-    "tag_and_key_mapped = tag_mapper(key_mapped_stream)\n",
-    "\n",
-    "for tag, packet in tag_and_key_mapped:\n",
-    "    print(f\"Mapped Packet {packet} with tag {tag}\")"
-   ]
-  },
-  {
-   "cell_type": "markdown",
-   "metadata": {},
-   "source": [
-    "It's worth emphasizing again that all computations are triggered only when you iterate through the final stream `tag_and_key_mapped`"
-   ]
-  },
-  {
-   "cell_type": "markdown",
-   "metadata": {},
-   "source": [
-    "Although not recommended as it reduces readability, you can create and immediately apply `mapper` to achieve the same processing in a fewer lines of code (albeit, with worse readability):"
-   ]
-  },
-  {
-   "cell_type": "code",
-   "execution_count": null,
-   "metadata": {},
-   "outputs": [
-    {
-     "name": "stdout",
-     "output_type": "stream",
-     "text": [
-      "Mapped Packet {'content': PosixPath('examples/dataset1/day3.txt')} with tag {'day': 'day3'}\n",
-      "Mapped Packet {'content': PosixPath('examples/dataset1/day2.txt')} with tag {'day': 'day2'}\n",
-      "Mapped Packet {'content': PosixPath('examples/dataset1/day4.txt')} with tag {'day': 'day4'}\n",
-      "Mapped Packet {'content': PosixPath('examples/dataset1/day1.txt')} with tag {'day': 'day1'}\n"
-     ]
-    }
-   ],
-   "source": [
-    "# totally valid, but difficult to read and thus not recommended\n",
-    "for tag, packet in MapTags(tag_map={\"file_name\": \"day\"})(\n",
-    "    MapKeys(key_map={\"txt_file\": \"content\"})(dataset1)\n",
-    "):\n",
-    "    print(f\"Mapped Packet {packet} with tag {tag}\")"
-   ]
-  },
-  {
-   "cell_type": "markdown",
-   "metadata": {},
-   "source": [
-    "### Joining multiple streams into a single stream\n",
-    "Now that we have looked at how you can manipulate a single stream, let's turn our eyes to how you can work with more than one streams together.\n",
-    "\n",
-    "By the far the most common multi-stream operations will be to join two (or more) streams into a single, bigger stream. \n",
-    "You can combine multiple streams into one by using `Join` operation, matching packets from each stream based on the matching tags. If tags from two streams have shared key, the value must be identical for all shared keys for the two packets to be matched. The matched packets are then merged into a one (typically larger) packet and shipped to the output stream."
-   ]
-  },
-  {
-   "cell_type": "markdown",
-   "metadata": {},
-   "source": [
-    "Let's see what happens if we join `dataset1` and `dataset2`, where:"
-   ]
-  },
-  {
-   "cell_type": "code",
-   "execution_count": null,
-   "metadata": {},
-   "outputs": [
-    {
-     "name": "stdout",
-     "output_type": "stream",
-     "text": [
-      "Dataset 1:\n",
-      "Tag: {'file_name': 'day3'}, Packet: {'txt_file': PosixPath('examples/dataset1/day3.txt')}\n",
-      "Tag: {'file_name': 'day2'}, Packet: {'txt_file': PosixPath('examples/dataset1/day2.txt')}\n",
-      "Tag: {'file_name': 'day4'}, Packet: {'txt_file': PosixPath('examples/dataset1/day4.txt')}\n",
-      "Tag: {'file_name': 'day1'}, Packet: {'txt_file': PosixPath('examples/dataset1/day1.txt')}\n",
-      "\n",
-      "Dataset 2:\n",
-      "Tag: {'file_name': 'session_day3'}, Packet: {'bin_data': PosixPath('examples/dataset2/session_day3.bin')}\n",
-      "Tag: {'file_name': 'session_day4'}, Packet: {'bin_data': PosixPath('examples/dataset2/session_day4.bin')}\n",
-      "Tag: {'file_name': 'session_day5'}, Packet: {'bin_data': PosixPath('examples/dataset2/session_day5.bin')}\n",
-      "Tag: {'file_name': 'session_day1'}, Packet: {'bin_data': PosixPath('examples/dataset2/session_day1.bin')}\n"
-     ]
-    }
-   ],
-   "source": [
-    "# dataset 1\n",
-    "print(\"Dataset 1:\")\n",
-    "for tag, packet in dataset1:\n",
-    "    print(f\"Tag: {tag}, Packet: {packet}\")\n",
-    "\n",
-    "# dataset 2\n",
-    "print(\"\\nDataset 2:\")\n",
-    "for tag, packet in dataset2:\n",
-    "    print(f\"Tag: {tag}, Packet: {packet}\")"
-   ]
-  },
-  {
-   "cell_type": "markdown",
-   "metadata": {},
-   "source": [
-    "Any guess what would happen?"
-   ]
-  },
-  {
-   "cell_type": "code",
-   "execution_count": null,
-   "metadata": {},
-   "outputs": [],
-   "source": [
-    "from orcabridge.mapper import Join\n",
-    "\n",
-    "join_op = Join()\n",
-    "\n",
-    "for tag, packet in join_op(dataset1, dataset2):\n",
-    "    print(f\"Tag: {tag}, Packet: {packet}\")"
-   ]
-  },
-  {
-   "cell_type": "markdown",
-   "metadata": {},
-   "source": [
-    "You may be surprised to see that the joined stream is completely empty! This is because packets from both streams were tagged with key `file_name`, causing the `Join` to combine packets only if the value of `file_name` matches exactly. Since no filenames matched, the resulting stream was empty!"
-   ]
-  },
-  {
-   "cell_type": "markdown",
-   "metadata": {},
-   "source": [
-    "This is where we can make use of the other `mappers` to our advantage and achieve more useful join."
-   ]
-  },
-  {
-   "cell_type": "markdown",
-   "metadata": {},
-   "source": [
-    "First, let's completely rename the tag key for one of the streams and see what would happen."
-   ]
-  },
-  {
-   "cell_type": "code",
-   "execution_count": null,
-   "metadata": {},
-   "outputs": [
-    {
-     "name": "stdout",
-     "output_type": "stream",
-     "text": [
-      "01 Tag: {'day': 'day3', 'file_name': 'session_day3'}, Packet: {'txt_file': PosixPath('examples/dataset1/day3.txt'), 'bin_data': PosixPath('examples/dataset2/session_day3.bin')}\n",
-      "02 Tag: {'day': 'day3', 'file_name': 'session_day4'}, Packet: {'txt_file': PosixPath('examples/dataset1/day3.txt'), 'bin_data': PosixPath('examples/dataset2/session_day4.bin')}\n",
-      "03 Tag: {'day': 'day3', 'file_name': 'session_day5'}, Packet: {'txt_file': PosixPath('examples/dataset1/day3.txt'), 'bin_data': PosixPath('examples/dataset2/session_day5.bin')}\n",
-      "04 Tag: {'day': 'day3', 'file_name': 'session_day1'}, Packet: {'txt_file': PosixPath('examples/dataset1/day3.txt'), 'bin_data': PosixPath('examples/dataset2/session_day1.bin')}\n",
-      "05 Tag: {'day': 'day2', 'file_name': 'session_day3'}, Packet: {'txt_file': PosixPath('examples/dataset1/day2.txt'), 'bin_data': PosixPath('examples/dataset2/session_day3.bin')}\n",
-      "06 Tag: {'day': 'day2', 'file_name': 'session_day4'}, Packet: {'txt_file': PosixPath('examples/dataset1/day2.txt'), 'bin_data': PosixPath('examples/dataset2/session_day4.bin')}\n",
-      "07 Tag: {'day': 'day2', 'file_name': 'session_day5'}, Packet: {'txt_file': PosixPath('examples/dataset1/day2.txt'), 'bin_data': PosixPath('examples/dataset2/session_day5.bin')}\n",
-      "08 Tag: {'day': 'day2', 'file_name': 'session_day1'}, Packet: {'txt_file': PosixPath('examples/dataset1/day2.txt'), 'bin_data': PosixPath('examples/dataset2/session_day1.bin')}\n",
-      "09 Tag: {'day': 'day4', 'file_name': 'session_day3'}, Packet: {'txt_file': PosixPath('examples/dataset1/day4.txt'), 'bin_data': PosixPath('examples/dataset2/session_day3.bin')}\n",
-      "10 Tag: {'day': 'day4', 'file_name': 'session_day4'}, Packet: {'txt_file': PosixPath('examples/dataset1/day4.txt'), 'bin_data': PosixPath('examples/dataset2/session_day4.bin')}\n",
-      "11 Tag: {'day': 'day4', 'file_name': 'session_day5'}, Packet: {'txt_file': PosixPath('examples/dataset1/day4.txt'), 'bin_data': PosixPath('examples/dataset2/session_day5.bin')}\n",
-      "12 Tag: {'day': 'day4', 'file_name': 'session_day1'}, Packet: {'txt_file': PosixPath('examples/dataset1/day4.txt'), 'bin_data': PosixPath('examples/dataset2/session_day1.bin')}\n",
-      "13 Tag: {'day': 'day1', 'file_name': 'session_day3'}, Packet: {'txt_file': PosixPath('examples/dataset1/day1.txt'), 'bin_data': PosixPath('examples/dataset2/session_day3.bin')}\n",
-      "14 Tag: {'day': 'day1', 'file_name': 'session_day4'}, Packet: {'txt_file': PosixPath('examples/dataset1/day1.txt'), 'bin_data': PosixPath('examples/dataset2/session_day4.bin')}\n",
-      "15 Tag: {'day': 'day1', 'file_name': 'session_day5'}, Packet: {'txt_file': PosixPath('examples/dataset1/day1.txt'), 'bin_data': PosixPath('examples/dataset2/session_day5.bin')}\n",
-      "16 Tag: {'day': 'day1', 'file_name': 'session_day1'}, Packet: {'txt_file': PosixPath('examples/dataset1/day1.txt'), 'bin_data': PosixPath('examples/dataset2/session_day1.bin')}\n"
-     ]
-    }
-   ],
-   "source": [
-    "dataset1_retagged = MapTags(tag_map={\"file_name\": \"day\"})(dataset1)\n",
-    "\n",
-    "for i, (tag, packet) in enumerate(join_op(dataset1_retagged, dataset2)):\n",
-    "    print(f\"{i+1:02d} Tag: {tag}, Packet: {packet}\")"
-   ]
-  },
-  {
-   "cell_type": "markdown",
-   "metadata": {},
-   "source": [
-    "We are now getting something -- in fact, quite a few things. If you look carefully at the `packet`, you'll notice that it now contains two keys/arguments -- `txt_file` and `bin_data`, combining the packets from the two datasets. \n",
-    "\n",
-    "The `tags` also now contain two keys `day` from the re-tagged dataset1 stream and `file_name` from unchanged dataset2 stream.\n",
-    "\n",
-    "Since the two streams share no common tags, the `Join` operation results in *full-multiplexing* of two streams. With each stream containing 4 packets, you get $4 \\times 4 = 16$ packets"
-   ]
-  },
-  {
-   "cell_type": "markdown",
-   "metadata": {},
-   "source": [
-    "However, it is not all too useful if all `Join` can do is to produce either 0 packet or a full combination of packets from two streams. The true value of `Join` lies in its ability to match two packets that are *related* to each other. \n",
-    "\n",
-    "In our example datasets, you likely noticed that files from both datasets are associated with a day. Let's now try to join the two dataset streams by matching by the day!"
-   ]
-  },
-  {
-   "cell_type": "markdown",
-   "metadata": {},
-   "source": [
-    "Although we could achieve the desired effect by changing how we load the source, passing in custom `tag_function` into `GlobSource`, let's achieve the same by using another `mapper` called `Transform`. `Transform` effectively combines `MapKey` and `MapTag` but further allows you to provide a function that will receive the tag and packet, one at a time, and return a (potentially modified) tag and/or packet, achieving the desired transformation."
-   ]
-  },
-  {
-   "cell_type": "code",
-   "execution_count": null,
-   "metadata": {},
-   "outputs": [
-    {
-     "name": "stdout",
-     "output_type": "stream",
-     "text": [
-      "Tag: {'day': 'day3'}, Packet: {'bin_data': PosixPath('examples/dataset2/session_day3.bin')}\n",
-      "Tag: {'day': 'day4'}, Packet: {'bin_data': PosixPath('examples/dataset2/session_day4.bin')}\n",
-      "Tag: {'day': 'day5'}, Packet: {'bin_data': PosixPath('examples/dataset2/session_day5.bin')}\n",
-      "Tag: {'day': 'day1'}, Packet: {'bin_data': PosixPath('examples/dataset2/session_day1.bin')}\n"
-     ]
-    }
-   ],
-   "source": [
-    "from orcabridge.mapper import Transform\n",
-    "\n",
-    "\n",
-    "def transform_dataset2(tag, packet):\n",
-    "    # Extract the second half of the filename containing day\n",
-    "    new_tag = {\"day\": tag[\"file_name\"].split(\"_\")[1]}\n",
-    "    return new_tag, packet\n",
-    "\n",
-    "\n",
-    "dataset2_transformer = Transform(transform_dataset2)\n",
-    "\n",
-    "retagged_dataset2 = dataset2_transformer(dataset2)\n",
-    "\n",
-    "for tag, packet in retagged_dataset2:\n",
-    "    print(f\"Tag: {tag}, Packet: {packet}\")"
-   ]
-  },
-  {
-   "cell_type": "markdown",
-   "metadata": {},
-   "source": [
-    "Now we have dataset2 packets tagged with `day`, let's `join`` with a mapped dataset1!"
-   ]
-  },
-  {
-   "cell_type": "code",
-   "execution_count": null,
-   "metadata": {},
-   "outputs": [
-    {
-     "name": "stdout",
-     "output_type": "stream",
-     "text": [
-      "Tag: {'day': 'day3'}, Packet: {'txt_file': PosixPath('examples/dataset1/day3.txt'), 'bin_data': PosixPath('examples/dataset2/session_day3.bin')}\n",
-      "Tag: {'day': 'day4'}, Packet: {'txt_file': PosixPath('examples/dataset1/day4.txt'), 'bin_data': PosixPath('examples/dataset2/session_day4.bin')}\n",
-      "Tag: {'day': 'day1'}, Packet: {'txt_file': PosixPath('examples/dataset1/day1.txt'), 'bin_data': PosixPath('examples/dataset2/session_day1.bin')}\n"
-     ]
-    }
-   ],
-   "source": [
-    "# change filename to day for dataset1\n",
-    "tag_mapper = MapTags(tag_map={\"file_name\": \"day\"})\n",
-    "retagged_dataset1 = tag_mapper(dataset1)\n",
-    "\n",
-    "join_op = Join()\n",
-    "joined_stream = join_op(retagged_dataset1, retagged_dataset2)\n",
-    "\n",
-    "for tag, packet in joined_stream:\n",
-    "    print(f\"Tag: {tag}, Packet: {packet}\")"
-   ]
-  },
-  {
-   "cell_type": "markdown",
-   "metadata": {},
-   "source": [
-    "Nice! We have now formed a stream where packets from two streams are paired meaningfully based on matching `day`!"
-   ]
-  },
-  {
-   "cell_type": "markdown",
-   "metadata": {},
-   "source": [
-    "Now we have explored quite a bit on how to manipulate data stream using `mapper` operations, it's time to turn to the other half ot he operations: `pods`"
-   ]
-  },
-  {
-   "cell_type": "markdown",
-   "metadata": {},
-   "source": [
-    "## Introducing new files into stream with `Pod`"
-   ]
-  },
-  {
-   "cell_type": "markdown",
-   "metadata": {},
-   "source": [
-    "While `mapper` operations are useful in altering tags, packets, and in combining multiple streams, a data pipeline is not really useful if it cannot produce new resultsin the form of new data -- that is, introduce new files into the stream. This is precisely where `Pod` operations come in!\n",
-    "\n",
-    "In fact, we have already been working with a `pod` all along -- `sources`. If you think about it, `sources` also introduce files into the stream. It is just special in that it takes no input streams (hence the name, `source`).\n",
-    "\n",
-    "We now will explore how you can create a more common type of pod -- a *function* `pod` that takes in a stream and return a new stream potentially introducing entirely new data file!"
-   ]
-  },
-  {
-   "cell_type": "markdown",
-   "metadata": {},
-   "source": [
-    "### Working with `FunctionPod`"
-   ]
-  },
-  {
-   "cell_type": "markdown",
-   "metadata": {},
-   "source": [
-    "The easiest way to create a function-like `pod` is to create a `FunctionPod`, passing in a Python function. Let's start by creating a pod that will count the number of lines in a file.\n",
-    "\n",
-    "We first define the function."
-   ]
-  },
-  {
-   "cell_type": "code",
-   "execution_count": null,
-   "metadata": {},
-   "outputs": [],
-   "source": [
-    "from os import PathLike\n",
-    "\n",
-    "\n",
-    "def count_lines(txt_file: PathLike) -> None:\n",
-    "    with open(txt_file, \"r\") as f:\n",
-    "        lines = f.readlines()\n",
-    "    print(f\"File {txt_file} has {len(lines)} lines.\")"
-   ]
-  },
-  {
-   "cell_type": "markdown",
-   "metadata": {},
-   "source": [
-    "Next we instantiate a function pod from the function."
-   ]
-  },
-  {
-   "cell_type": "code",
-   "execution_count": null,
-   "metadata": {},
-   "outputs": [],
-   "source": [
-    "from orcabridge.pod import FunctionPod\n",
-    "\n",
-    "# create a function pod\n",
-    "function_pod = FunctionPod(count_lines, output_keys=[])"
-   ]
-  },
-  {
-   "cell_type": "markdown",
-   "metadata": {},
-   "source": [
-    "Once function pod is available, you can execute it on any compatible stream"
-   ]
-  },
-  {
-   "cell_type": "code",
-   "execution_count": null,
-   "metadata": {},
-   "outputs": [
-    {
-     "name": "stdout",
-     "output_type": "stream",
-     "text": [
-      "File examples/dataset1/day3.txt has 27 lines.\n",
-      "Tag: {'file_name': 'day3'}, Packet: {}\n",
-      "File examples/dataset1/day2.txt has 15 lines.\n",
-      "Tag: {'file_name': 'day2'}, Packet: {}\n",
-      "File examples/dataset1/day4.txt has 22 lines.\n",
-      "Tag: {'file_name': 'day4'}, Packet: {}\n",
-      "File examples/dataset1/day1.txt has 24 lines.\n",
-      "Tag: {'file_name': 'day1'}, Packet: {}\n"
-     ]
-    }
-   ],
-   "source": [
-    "# apply the function pod on a stream\n",
-    "processed_stream = function_pod(dataset1)\n",
-    "\n",
-    "for tag, packet in processed_stream:\n",
-    "    print(f\"Tag: {tag}, Packet: {packet}\")"
-   ]
-  },
-  {
-   "cell_type": "markdown",
-   "metadata": {},
-   "source": [
-    "Notice that the returned `packet` is empty because the function returns no values. Such a function pod may still be useful for achieving computations/processing via *side effects* (e.g., submitting HTTP requests in the function body)l, but it is not the standard approach in performing computations where you'd want the results to persis.\n",
-    "\n",
-    "Next, let's see how to achieve more common scenario where you perform some computation and you now would like to save the result into a file. Dataset2 binary actually contains a list of floats values. Let's define a function to compute a few statistics and save them to a file in a temporary directory."
-   ]
-  },
-  {
-   "cell_type": "code",
-   "execution_count": null,
-   "metadata": {},
-   "outputs": [],
-   "source": [
-    "import numpy as np\n",
-    "import tempfile\n",
-    "import json\n",
-    "\n",
-    "\n",
-    "def compute_stats(bin_file: PathLike, output_file=None):\n",
-    "    print(\"Computing stats for file:\", bin_file)\n",
-    "    # create a temporary file to store the status and return the file path\n",
-    "    with open(bin_file, \"rb\") as f:\n",
-    "        data = f.read()\n",
-    "    data = np.frombuffer(data)\n",
-    "    print(data)\n",
-    "    data_stats = {}\n",
-    "    data_stats[\"mean\"] = np.mean(data)\n",
-    "    data_stats[\"std\"] = np.std(data)\n",
-    "    data_stats[\"min\"] = np.min(data)\n",
-    "    data_stats[\"max\"] = np.max(data)\n",
-    "    data_stats[\"n_elements\"] = len(data)\n",
-    "\n",
-    "    # if output_file is none, create a temporary file. Else, use the given output_file to save the data_stats\n",
-    "    if output_file is None:\n",
-<<<<<<< HEAD
-    "        output_file = Path(tempfile.mkdtemp()) / 'statistics.json'\n",
-=======
-    "        output_file = Path(tempfile.mkdtemp()) / \"stats.json\"\n",
->>>>>>> 1d2c1340
-    "    # write as json\n",
-    "    with open(output_file, \"w\") as f:\n",
-    "        json.dump(data_stats, f)\n",
-    "    return output_file"
-   ]
-  },
-  {
-   "cell_type": "code",
-   "execution_count": null,
-   "metadata": {},
-   "outputs": [
-    {
-     "name": "stdout",
-     "output_type": "stream",
-     "text": [
-<<<<<<< HEAD
-      "Computing stats for file: examples/dataset2/session_day1.bin\n",
-      "[-1.08209134 -0.66806394  0.42870206 -0.09321731 -3.14078305  1.33520433\n",
-      "  1.11085152  1.31931842 -1.19915697  0.07701737  1.30020807  0.27541194\n",
-      "  0.84430062  0.18236837 -0.83039631 -1.66166191  0.8720775  -1.72170657\n",
-      " -0.01962253 -0.18050553  1.35478472  0.69928177  0.7314272  -0.06915687\n",
-      " -0.08364667 -0.45551653  0.70752188  1.02283734 -0.18612795  0.8767394\n",
-      " -1.542636    1.04685484 -2.1311672  -1.34874222  0.61977577 -0.33880262\n",
-      "  0.6624482   0.60257325 -3.04901544 -0.20685843 -0.08997232  0.88932232]\n",
-      "Tag: {'file_name': 'session_day1'}, Packet: {'stats': PosixPath('/tmp/tmp00sxgyef/statistics.json')}\n",
-=======
->>>>>>> 1d2c1340
-      "Computing stats for file: examples/dataset2/session_day3.bin\n",
-      "[ 0.56114059 -1.34902274  1.0665563   0.71890802  0.65244834  1.04369548\n",
-      "  0.54872876  2.19365207  0.53864286 -1.44108823 -0.55651539  0.1603561\n",
-      " -0.93869224  0.64645323 -1.08815337  1.40972393 -0.14662931  1.34692375\n",
-      "  0.38400938 -1.23004316  1.34426647 -0.07620065 -0.91983972  0.23537101\n",
-      "  0.91515395  0.8064348   0.81470895 -1.04466683 -0.25893558 -1.46253167\n",
-      "  1.39972807 -0.13940519]\n",
-<<<<<<< HEAD
-      "Tag: {'file_name': 'session_day3'}, Packet: {'stats': PosixPath('/tmp/tmph_w0v_nv/statistics.json')}\n",
-=======
-      "Tag: {'file_name': 'session_day3'}, Packet: {'stats': PosixPath('/tmp/tmpatfcg2m8/stats.json')}\n",
->>>>>>> 1d2c1340
-      "Computing stats for file: examples/dataset2/session_day4.bin\n",
-      "[ 0.70078854  1.18137906 -0.44361437 -0.389409    0.29719038  0.2523247\n",
-      " -0.97418716  0.49301127  0.07900351 -0.29965042 -0.25810762 -2.78777445\n",
-      " -1.24321702  0.13011593  1.07826637 -0.33177479 -0.78337033 -1.30075356\n",
-      " -0.15710138  0.51927589  0.08671884  0.02058063  0.20778149 -1.40382559\n",
-      " -0.69978105 -1.10525753  0.1945444   0.82623748  0.17467868]\n",
-<<<<<<< HEAD
-      "Tag: {'file_name': 'session_day4'}, Packet: {'stats': PosixPath('/tmp/tmp09au1pgi/statistics.json')}\n",
-=======
-      "Tag: {'file_name': 'session_day4'}, Packet: {'stats': PosixPath('/tmp/tmpeotpzyc1/stats.json')}\n",
->>>>>>> 1d2c1340
-      "Computing stats for file: examples/dataset2/session_day5.bin\n",
-      "[ 1.9125739  -0.05252076  0.33347618  0.31627214  0.47141153 -0.71088615\n",
-      " -0.74745805  0.53959117 -0.14395142 -0.28713782 -0.29422236 -1.00231383\n",
-      "  0.69566576 -0.25895608 -0.9660761  -0.78504297 -1.91668262  0.89452296\n",
-      " -0.82748688 -0.19792482  0.07305616  0.36133414  1.7164791   0.64364619\n",
-      " -0.73146429  0.96324864 -1.05981222 -0.59502066  0.15084192]\n",
-<<<<<<< HEAD
-      "Tag: {'file_name': 'session_day5'}, Packet: {'stats': PosixPath('/tmp/tmptd5b3s13/statistics.json')}\n"
-=======
-      "Tag: {'file_name': 'session_day5'}, Packet: {'stats': PosixPath('/tmp/tmp5t_4f839/stats.json')}\n",
-      "Computing stats for file: examples/dataset2/session_day1.bin\n",
-      "[-1.08209134 -0.66806394  0.42870206 -0.09321731 -3.14078305  1.33520433\n",
-      "  1.11085152  1.31931842 -1.19915697  0.07701737  1.30020807  0.27541194\n",
-      "  0.84430062  0.18236837 -0.83039631 -1.66166191  0.8720775  -1.72170657\n",
-      " -0.01962253 -0.18050553  1.35478472  0.69928177  0.7314272  -0.06915687\n",
-      " -0.08364667 -0.45551653  0.70752188  1.02283734 -0.18612795  0.8767394\n",
-      " -1.542636    1.04685484 -2.1311672  -1.34874222  0.61977577 -0.33880262\n",
-      "  0.6624482   0.60257325 -3.04901544 -0.20685843 -0.08997232  0.88932232]\n",
-      "Tag: {'file_name': 'session_day1'}, Packet: {'stats': PosixPath('/tmp/tmpcwse7k6r/stats.json')}\n"
->>>>>>> 1d2c1340
-     ]
-    }
-   ],
-   "source": [
-    "fp_stats = FunctionPod(compute_stats, output_keys=[\"stats\"])\n",
-    "\n",
-    "# change the key from 'bin_data' to 'bin_file', matching the function's input\n",
-    "mapped_dataset2 = MapKeys(key_map={\"bin_data\": \"bin_file\"})(dataset2)\n",
-    "\n",
-    "for tag, packet in fp_stats(mapped_dataset2):\n",
-    "    print(f\"Tag: {tag}, Packet: {packet}\")"
-   ]
-  },
-  {
-   "cell_type": "markdown",
-   "metadata": {},
-   "source": [
-    "Note that in our function `compute_stats`, the computed stats are saved as `json` file into a temporary file. While this works to pass data from one to another within the pipeline, the result cannot be easily retrieved outside of the immediate usage. In fact, the computation result is very likely to disappear in some time (afterall, it's a temporary file). In fact, if you were to execute the same computation by iterating the second time over `stats_stream`, you will see that it invokes the functions yet again, and produces an entirely different set of temporary files. Since the content of computation didn't change, this is cearly quite wasteful!"
-   ]
-  },
-  {
-   "cell_type": "code",
-   "execution_count": null,
-   "metadata": {},
-   "outputs": [
-    {
-     "name": "stdout",
-     "output_type": "stream",
-     "text": [
-<<<<<<< HEAD
-      "Computing stats for file: examples/dataset2/session_day1.bin\n",
-      "[-1.08209134 -0.66806394  0.42870206 -0.09321731 -3.14078305  1.33520433\n",
-      "  1.11085152  1.31931842 -1.19915697  0.07701737  1.30020807  0.27541194\n",
-      "  0.84430062  0.18236837 -0.83039631 -1.66166191  0.8720775  -1.72170657\n",
-      " -0.01962253 -0.18050553  1.35478472  0.69928177  0.7314272  -0.06915687\n",
-      " -0.08364667 -0.45551653  0.70752188  1.02283734 -0.18612795  0.8767394\n",
-      " -1.542636    1.04685484 -2.1311672  -1.34874222  0.61977577 -0.33880262\n",
-      "  0.6624482   0.60257325 -3.04901544 -0.20685843 -0.08997232  0.88932232]\n",
-      "Tag: {'file_name': 'session_day1'}, Packet: {'stats': PosixPath('/tmp/tmpqq9yydie/statistics.json')}\n",
-=======
->>>>>>> 1d2c1340
-      "Computing stats for file: examples/dataset2/session_day3.bin\n",
-      "[ 0.56114059 -1.34902274  1.0665563   0.71890802  0.65244834  1.04369548\n",
-      "  0.54872876  2.19365207  0.53864286 -1.44108823 -0.55651539  0.1603561\n",
-      " -0.93869224  0.64645323 -1.08815337  1.40972393 -0.14662931  1.34692375\n",
-      "  0.38400938 -1.23004316  1.34426647 -0.07620065 -0.91983972  0.23537101\n",
-      "  0.91515395  0.8064348   0.81470895 -1.04466683 -0.25893558 -1.46253167\n",
-      "  1.39972807 -0.13940519]\n",
-<<<<<<< HEAD
-      "Tag: {'file_name': 'session_day3'}, Packet: {'stats': PosixPath('/tmp/tmpmu8wfvzs/statistics.json')}\n",
-=======
-      "Tag: {'file_name': 'session_day3'}, Packet: {'stats': PosixPath('/tmp/tmpsjzct3w8/stats.json')}\n",
->>>>>>> 1d2c1340
-      "Computing stats for file: examples/dataset2/session_day4.bin\n",
-      "[ 0.70078854  1.18137906 -0.44361437 -0.389409    0.29719038  0.2523247\n",
-      " -0.97418716  0.49301127  0.07900351 -0.29965042 -0.25810762 -2.78777445\n",
-      " -1.24321702  0.13011593  1.07826637 -0.33177479 -0.78337033 -1.30075356\n",
-      " -0.15710138  0.51927589  0.08671884  0.02058063  0.20778149 -1.40382559\n",
-      " -0.69978105 -1.10525753  0.1945444   0.82623748  0.17467868]\n",
-<<<<<<< HEAD
-      "Tag: {'file_name': 'session_day4'}, Packet: {'stats': PosixPath('/tmp/tmplim5djeg/statistics.json')}\n",
-=======
-      "Tag: {'file_name': 'session_day4'}, Packet: {'stats': PosixPath('/tmp/tmpq7ayj02i/stats.json')}\n",
->>>>>>> 1d2c1340
-      "Computing stats for file: examples/dataset2/session_day5.bin\n",
-      "[ 1.9125739  -0.05252076  0.33347618  0.31627214  0.47141153 -0.71088615\n",
-      " -0.74745805  0.53959117 -0.14395142 -0.28713782 -0.29422236 -1.00231383\n",
-      "  0.69566576 -0.25895608 -0.9660761  -0.78504297 -1.91668262  0.89452296\n",
-      " -0.82748688 -0.19792482  0.07305616  0.36133414  1.7164791   0.64364619\n",
-      " -0.73146429  0.96324864 -1.05981222 -0.59502066  0.15084192]\n",
-<<<<<<< HEAD
-      "Tag: {'file_name': 'session_day5'}, Packet: {'stats': PosixPath('/tmp/tmpa_0e1ag_/statistics.json')}\n"
-=======
-      "Tag: {'file_name': 'session_day5'}, Packet: {'stats': PosixPath('/tmp/tmpr5y5a9wk/stats.json')}\n",
-      "Computing stats for file: examples/dataset2/session_day1.bin\n",
-      "[-1.08209134 -0.66806394  0.42870206 -0.09321731 -3.14078305  1.33520433\n",
-      "  1.11085152  1.31931842 -1.19915697  0.07701737  1.30020807  0.27541194\n",
-      "  0.84430062  0.18236837 -0.83039631 -1.66166191  0.8720775  -1.72170657\n",
-      " -0.01962253 -0.18050553  1.35478472  0.69928177  0.7314272  -0.06915687\n",
-      " -0.08364667 -0.45551653  0.70752188  1.02283734 -0.18612795  0.8767394\n",
-      " -1.542636    1.04685484 -2.1311672  -1.34874222  0.61977577 -0.33880262\n",
-      "  0.6624482   0.60257325 -3.04901544 -0.20685843 -0.08997232  0.88932232]\n",
-      "Tag: {'file_name': 'session_day1'}, Packet: {'stats': PosixPath('/tmp/tmp_311kxhv/stats.json')}\n"
->>>>>>> 1d2c1340
-     ]
-    }
-   ],
-   "source": [
-    "# everytime you run the following loop, new computations are performed and\n",
-    "# saved in a different set of temporary files\n",
-    "for tag, packet in fp_stats(mapped_dataset2):\n",
-    "    print(f\"Tag: {tag}, Packet: {packet}\")"
-   ]
-  },
-  {
-   "cell_type": "markdown",
-   "metadata": {},
-   "source": [
-    "In the next section we will see how we can have the computation restuls stored using storage-backed function pods."
-   ]
-  },
-  {
-   "cell_type": "markdown",
-   "metadata": {},
-   "source": [
-    "### [Technical aside] Caching stream"
-   ]
-  },
-  {
-   "cell_type": "markdown",
-   "metadata": {},
-   "source": [
-    "**NOTE**: This section concerns an implementation detail of `Oracbridge` that is not fundamentally related to the design of the system. In particular, the issue described in this section (and the associated *solution*) is not relevant to the full-implementation that `Orcapod` will be. If you are reading this document primarily to understand the concepts essential to Orcapod, you are advised to skip this section entirely. However, if you intend to make use of `oracabridge` in an actual application, read on to learn critical limitations associated with single-producer single-consumer (SPSC) design of the `orcabridge` and how you can ameloiorate this using `CacheStream` mapper effectively within your pipeline."
-   ]
-  },
-  {
-   "cell_type": "code",
-   "execution_count": null,
-   "metadata": {},
-   "outputs": [
-    {
-     "name": "stdout",
-     "output_type": "stream",
-     "text": [
-<<<<<<< HEAD
-      "Computing stats for file: examples/dataset2/session_day1.bin\n",
-      "[-1.08209134 -0.66806394  0.42870206 -0.09321731 -3.14078305  1.33520433\n",
-      "  1.11085152  1.31931842 -1.19915697  0.07701737  1.30020807  0.27541194\n",
-      "  0.84430062  0.18236837 -0.83039631 -1.66166191  0.8720775  -1.72170657\n",
-      " -0.01962253 -0.18050553  1.35478472  0.69928177  0.7314272  -0.06915687\n",
-      " -0.08364667 -0.45551653  0.70752188  1.02283734 -0.18612795  0.8767394\n",
-      " -1.542636    1.04685484 -2.1311672  -1.34874222  0.61977577 -0.33880262\n",
-      "  0.6624482   0.60257325 -3.04901544 -0.20685843 -0.08997232  0.88932232]\n",
-      "Tag: {'file_name': 'session_day1'}, Packet: {'stats': PosixPath('/tmp/tmpa_2cl1np/statistics.json')}\n",
-=======
->>>>>>> 1d2c1340
-      "Computing stats for file: examples/dataset2/session_day3.bin\n",
-      "[ 0.56114059 -1.34902274  1.0665563   0.71890802  0.65244834  1.04369548\n",
-      "  0.54872876  2.19365207  0.53864286 -1.44108823 -0.55651539  0.1603561\n",
-      " -0.93869224  0.64645323 -1.08815337  1.40972393 -0.14662931  1.34692375\n",
-      "  0.38400938 -1.23004316  1.34426647 -0.07620065 -0.91983972  0.23537101\n",
-      "  0.91515395  0.8064348   0.81470895 -1.04466683 -0.25893558 -1.46253167\n",
-      "  1.39972807 -0.13940519]\n",
-<<<<<<< HEAD
-      "Tag: {'file_name': 'session_day3'}, Packet: {'stats': PosixPath('/tmp/tmp7hnjtid6/statistics.json')}\n",
-=======
-      "Tag: {'file_name': 'session_day3'}, Packet: {'stats': PosixPath('/tmp/tmpgb0mzx9k/stats.json')}\n",
->>>>>>> 1d2c1340
-      "Computing stats for file: examples/dataset2/session_day4.bin\n",
-      "[ 0.70078854  1.18137906 -0.44361437 -0.389409    0.29719038  0.2523247\n",
-      " -0.97418716  0.49301127  0.07900351 -0.29965042 -0.25810762 -2.78777445\n",
-      " -1.24321702  0.13011593  1.07826637 -0.33177479 -0.78337033 -1.30075356\n",
-      " -0.15710138  0.51927589  0.08671884  0.02058063  0.20778149 -1.40382559\n",
-      " -0.69978105 -1.10525753  0.1945444   0.82623748  0.17467868]\n",
-<<<<<<< HEAD
-      "Tag: {'file_name': 'session_day4'}, Packet: {'stats': PosixPath('/tmp/tmpjtcr71li/statistics.json')}\n",
-=======
-      "Tag: {'file_name': 'session_day4'}, Packet: {'stats': PosixPath('/tmp/tmph5k43zp7/stats.json')}\n",
->>>>>>> 1d2c1340
-      "Computing stats for file: examples/dataset2/session_day5.bin\n",
-      "[ 1.9125739  -0.05252076  0.33347618  0.31627214  0.47141153 -0.71088615\n",
-      " -0.74745805  0.53959117 -0.14395142 -0.28713782 -0.29422236 -1.00231383\n",
-      "  0.69566576 -0.25895608 -0.9660761  -0.78504297 -1.91668262  0.89452296\n",
-      " -0.82748688 -0.19792482  0.07305616  0.36133414  1.7164791   0.64364619\n",
-      " -0.73146429  0.96324864 -1.05981222 -0.59502066  0.15084192]\n",
-<<<<<<< HEAD
-      "Tag: {'file_name': 'session_day5'}, Packet: {'stats': PosixPath('/tmp/tmp1z7gcpcn/statistics.json')}\n"
-=======
-      "Tag: {'file_name': 'session_day5'}, Packet: {'stats': PosixPath('/tmp/tmpudyzydik/stats.json')}\n",
-      "Computing stats for file: examples/dataset2/session_day1.bin\n",
-      "[-1.08209134 -0.66806394  0.42870206 -0.09321731 -3.14078305  1.33520433\n",
-      "  1.11085152  1.31931842 -1.19915697  0.07701737  1.30020807  0.27541194\n",
-      "  0.84430062  0.18236837 -0.83039631 -1.66166191  0.8720775  -1.72170657\n",
-      " -0.01962253 -0.18050553  1.35478472  0.69928177  0.7314272  -0.06915687\n",
-      " -0.08364667 -0.45551653  0.70752188  1.02283734 -0.18612795  0.8767394\n",
-      " -1.542636    1.04685484 -2.1311672  -1.34874222  0.61977577 -0.33880262\n",
-      "  0.6624482   0.60257325 -3.04901544 -0.20685843 -0.08997232  0.88932232]\n",
-      "Tag: {'file_name': 'session_day1'}, Packet: {'stats': PosixPath('/tmp/tmpk3m0lry7/stats.json')}\n"
->>>>>>> 1d2c1340
-     ]
-    }
-   ],
-   "source": [
-    "from orcabridge.mapper import CacheStream\n",
-    "\n",
-    "# create a cache stream operation\n",
-    "cache_stream = CacheStream()\n",
-    "# change the key from 'bin_data' to 'bin_file', matching the function's input\n",
-    "mapped_dataset2 = MapKeys(key_map={\"bin_data\": \"bin_file\"})(dataset2)\n",
-    "stats_stream = fp_stats(mapped_dataset2)\n",
-    "\n",
-    "# now cache the stream\n",
-    "cached_stream = cache_stream(stats_stream)\n",
-    "\n",
-    "# iterate over the cached stream\n",
-    "for tag, packet in cached_stream:\n",
-    "    print(f\"Tag: {tag}, Packet: {packet}\")"
-   ]
-  },
-  {
-   "cell_type": "markdown",
-   "metadata": {},
-   "source": [
-    "The first time we iterate over the `cached_stream`, you see that the function `compute_stats` is getting executed as we'd expect. However, it's when running it the second time you'd notice something is different."
-   ]
-  },
-  {
-   "cell_type": "code",
-   "execution_count": null,
-   "metadata": {},
-   "outputs": [
-    {
-     "name": "stdout",
-     "output_type": "stream",
-     "text": [
-<<<<<<< HEAD
-      "Tag: {'file_name': 'session_day1'}, Packet: {'stats': PosixPath('/tmp/tmpa_2cl1np/statistics.json')}\n",
-      "Tag: {'file_name': 'session_day3'}, Packet: {'stats': PosixPath('/tmp/tmp7hnjtid6/statistics.json')}\n",
-      "Tag: {'file_name': 'session_day4'}, Packet: {'stats': PosixPath('/tmp/tmpjtcr71li/statistics.json')}\n",
-      "Tag: {'file_name': 'session_day5'}, Packet: {'stats': PosixPath('/tmp/tmp1z7gcpcn/statistics.json')}\n"
-=======
-      "Tag: {'file_name': 'session_day3'}, Packet: {'stats': PosixPath('/tmp/tmpgb0mzx9k/stats.json')}\n",
-      "Tag: {'file_name': 'session_day4'}, Packet: {'stats': PosixPath('/tmp/tmph5k43zp7/stats.json')}\n",
-      "Tag: {'file_name': 'session_day5'}, Packet: {'stats': PosixPath('/tmp/tmpudyzydik/stats.json')}\n",
-      "Tag: {'file_name': 'session_day1'}, Packet: {'stats': PosixPath('/tmp/tmpk3m0lry7/stats.json')}\n"
->>>>>>> 1d2c1340
-     ]
-    }
-   ],
-   "source": [
-    "for tag, packet in cached_stream:\n",
-    "    print(f\"Tag: {tag}, Packet: {packet}\")"
-   ]
-  },
-  {
-   "cell_type": "markdown",
-   "metadata": {},
-   "source": [
-    "Since the output packets from `stats_stream` have been cached, iterating through `cached_stream` for the second time simply returned the cached packets without causing new computation. Although this may sound like a good way to prevent recomputing the same thing more than once, `CacheStream` comes with significant demerits. Since all observed packets are stored in memory, having too many `CacheStream` in the pipeline may be very memory resource heavy. Also, unlike store-backed function, as we'll see shortly, `CacheStream` stores the packets as seen from one iteration of the underlying stream. If the underlying stream would have produced new and diffirent packets (e.g., because additional `bin` files are added to the dataset), `CacheStream` won't be able to update itself without you explicitly clearing the cache. Finally, unlike storage backed function pod, computation is *not memoized* and thus same exact computation may still take place if two or more packets are identical in the content and thus would have yielded identical output."
-   ]
-  },
-  {
-   "cell_type": "markdown",
-   "metadata": {},
-   "source": [
-    "## Using storage-backed function pod"
-   ]
-  },
-  {
-   "cell_type": "markdown",
-   "metadata": {},
-   "source": [
-    "Although the simple `FunctionPod` worked as expected, it's lack of ability to store computation results significantly limits its utility. You certainly wouldn't want to be computing everything from scratch if it can be avoided.\n",
-    "\n",
-    "This is where storage-backed function pods step in. As the name indicates, these are `FunctionPod` that has a stroage back-end that allows for the computation results to be **memoized**, such that if the same function call with identical inputs occur, the *memoized* result will be returned instead of computing it again.\n",
-    "\n",
-    "Let's take a look at a specific example of stroage-backed function pod, `FunctionpodWithDirStorage`, which as the name suggests, stores the computation results into a directory you specify. If you omit the directory specification, it will automatically create and store the result in the local directory `./pod_data`"
-   ]
-  },
-  {
-   "cell_type": "code",
-   "execution_count": null,
-   "metadata": {},
-   "outputs": [],
-   "source": [
-    "from orcabridge.pod import FunctionPodWithDirStorage\n",
-    "\n",
-    "# use default storage directory of './pod_data'. You could specify a different directory by passing `store_dir` argument\n",
-    "fp_stats_stored = FunctionPodWithDirStorage(compute_stats, output_keys=[\"stats\"])"
-   ]
-  },
-  {
-   "cell_type": "markdown",
-   "metadata": {},
-   "source": [
-    "Once created, stored `FunctionPod` can be used in an identical fashion to a regular `FunctionPod`"
-   ]
-  },
-  {
-   "cell_type": "code",
-<<<<<<< HEAD
-   "execution_count": 30,
-=======
-   "execution_count": null,
->>>>>>> 1d2c1340
-   "metadata": {},
-   "outputs": [
-    {
-     "name": "stdout",
-     "output_type": "stream",
-     "text": [
-<<<<<<< HEAD
-      "Computing stats for file: examples/dataset2/session_day1.bin\n",
-      "[-1.08209134 -0.66806394  0.42870206 -0.09321731 -3.14078305  1.33520433\n",
-      "  1.11085152  1.31931842 -1.19915697  0.07701737  1.30020807  0.27541194\n",
-      "  0.84430062  0.18236837 -0.83039631 -1.66166191  0.8720775  -1.72170657\n",
-      " -0.01962253 -0.18050553  1.35478472  0.69928177  0.7314272  -0.06915687\n",
-      " -0.08364667 -0.45551653  0.70752188  1.02283734 -0.18612795  0.8767394\n",
-      " -1.542636    1.04685484 -2.1311672  -1.34874222  0.61977577 -0.33880262\n",
-      "  0.6624482   0.60257325 -3.04901544 -0.20685843 -0.08997232  0.88932232]\n",
-      "Tag: {'file_name': 'session_day1'}, Packet: {'stats': PosixPath('/tmp/tmprz9a1c2y/statistics.json')}\n",
-=======
->>>>>>> 1d2c1340
-      "Computing stats for file: examples/dataset2/session_day3.bin\n",
-      "[ 0.56114059 -1.34902274  1.0665563   0.71890802  0.65244834  1.04369548\n",
-      "  0.54872876  2.19365207  0.53864286 -1.44108823 -0.55651539  0.1603561\n",
-      " -0.93869224  0.64645323 -1.08815337  1.40972393 -0.14662931  1.34692375\n",
-      "  0.38400938 -1.23004316  1.34426647 -0.07620065 -0.91983972  0.23537101\n",
-      "  0.91515395  0.8064348   0.81470895 -1.04466683 -0.25893558 -1.46253167\n",
-      "  1.39972807 -0.13940519]\n",
-<<<<<<< HEAD
-      "Tag: {'file_name': 'session_day3'}, Packet: {'stats': PosixPath('/tmp/tmpaj2bxe7v/statistics.json')}\n",
-=======
-      "Tag: {'file_name': 'session_day3'}, Packet: {'stats': PosixPath('/tmp/tmpeoak0qsg/stats.json')}\n",
->>>>>>> 1d2c1340
-      "Computing stats for file: examples/dataset2/session_day4.bin\n",
-      "[ 0.70078854  1.18137906 -0.44361437 -0.389409    0.29719038  0.2523247\n",
-      " -0.97418716  0.49301127  0.07900351 -0.29965042 -0.25810762 -2.78777445\n",
-      " -1.24321702  0.13011593  1.07826637 -0.33177479 -0.78337033 -1.30075356\n",
-      " -0.15710138  0.51927589  0.08671884  0.02058063  0.20778149 -1.40382559\n",
-      " -0.69978105 -1.10525753  0.1945444   0.82623748  0.17467868]\n",
-<<<<<<< HEAD
-      "Tag: {'file_name': 'session_day4'}, Packet: {'stats': PosixPath('/tmp/tmpiql70zg1/statistics.json')}\n",
-=======
-      "Tag: {'file_name': 'session_day4'}, Packet: {'stats': PosixPath('/tmp/tmppkmn8sp5/stats.json')}\n",
->>>>>>> 1d2c1340
-      "Computing stats for file: examples/dataset2/session_day5.bin\n",
-      "[ 1.9125739  -0.05252076  0.33347618  0.31627214  0.47141153 -0.71088615\n",
-      " -0.74745805  0.53959117 -0.14395142 -0.28713782 -0.29422236 -1.00231383\n",
-      "  0.69566576 -0.25895608 -0.9660761  -0.78504297 -1.91668262  0.89452296\n",
-      " -0.82748688 -0.19792482  0.07305616  0.36133414  1.7164791   0.64364619\n",
-      " -0.73146429  0.96324864 -1.05981222 -0.59502066  0.15084192]\n",
-<<<<<<< HEAD
-      "Tag: {'file_name': 'session_day5'}, Packet: {'stats': PosixPath('/tmp/tmp3a2q1t0r/statistics.json')}\n"
-=======
-      "Tag: {'file_name': 'session_day5'}, Packet: {'stats': PosixPath('/tmp/tmpjjlxfnyg/stats.json')}\n",
-      "Computing stats for file: examples/dataset2/session_day1.bin\n",
-      "[-1.08209134 -0.66806394  0.42870206 -0.09321731 -3.14078305  1.33520433\n",
-      "  1.11085152  1.31931842 -1.19915697  0.07701737  1.30020807  0.27541194\n",
-      "  0.84430062  0.18236837 -0.83039631 -1.66166191  0.8720775  -1.72170657\n",
-      " -0.01962253 -0.18050553  1.35478472  0.69928177  0.7314272  -0.06915687\n",
-      " -0.08364667 -0.45551653  0.70752188  1.02283734 -0.18612795  0.8767394\n",
-      " -1.542636    1.04685484 -2.1311672  -1.34874222  0.61977577 -0.33880262\n",
-      "  0.6624482   0.60257325 -3.04901544 -0.20685843 -0.08997232  0.88932232]\n",
-      "Tag: {'file_name': 'session_day1'}, Packet: {'stats': PosixPath('/tmp/tmpfyzrwu1x/stats.json')}\n"
->>>>>>> 1d2c1340
-     ]
-    }
-   ],
-   "source": [
-    "for tag, packet in fp_stats_stored(mapped_dataset2):\n",
-    "    print(f\"Tag: {tag}, Packet: {packet}\")"
-   ]
-  },
-  {
-   "cell_type": "markdown",
-   "metadata": {},
-   "source": [
-    "As before, the very first time you run, all computations take place. Now watch what happens when you run it again."
-   ]
-  },
-  {
-   "cell_type": "code",
-<<<<<<< HEAD
-   "execution_count": 32,
-=======
-   "execution_count": null,
->>>>>>> 1d2c1340
-   "metadata": {},
-   "outputs": [
-    {
-     "name": "stdout",
-     "output_type": "stream",
-     "text": [
-<<<<<<< HEAD
-      "Tag: {'file_name': 'session_day1'}, Packet: {'stats': 'pod_data/compute_stats/dd23b416-673e-943c-97fa-109b83aa225f/statistics.json'}\n",
-      "Tag: {'file_name': 'session_day3'}, Packet: {'stats': 'pod_data/compute_stats/8f30baee-2676-f073-3928-65f9e16c440c/statistics.json'}\n",
-      "Tag: {'file_name': 'session_day4'}, Packet: {'stats': 'pod_data/compute_stats/8d86f130-def2-9525-a38f-65cb27f122b2/statistics.json'}\n",
-      "Tag: {'file_name': 'session_day5'}, Packet: {'stats': 'pod_data/compute_stats/6eb6aa92-fdef-6dd4-83ee-1a02978b5cfd/statistics.json'}\n"
-=======
-      "Tag: {'file_name': 'session_day3'}, Packet: {'stats': 'pod_data/compute_stats/8f30baee-2676-f073-3928-65f9e16c440c/stats.json'}\n",
-      "Tag: {'file_name': 'session_day4'}, Packet: {'stats': 'pod_data/compute_stats/8d86f130-def2-9525-a38f-65cb27f122b2/stats.json'}\n",
-      "Tag: {'file_name': 'session_day5'}, Packet: {'stats': 'pod_data/compute_stats/6eb6aa92-fdef-6dd4-83ee-1a02978b5cfd/stats.json'}\n",
-      "Tag: {'file_name': 'session_day1'}, Packet: {'stats': 'pod_data/compute_stats/dd23b416-673e-943c-97fa-109b83aa225f/stats.json'}\n"
->>>>>>> 1d2c1340
-     ]
-    }
-   ],
-   "source": [
-    "for tag, packet in fp_stats_stored(mapped_dataset2):\n",
-    "    print(f\"Tag: {tag}, Packet: {packet}\")"
-   ]
-  },
-  {
-   "cell_type": "markdown",
-   "metadata": {},
-   "source": [
-    "Notice that this time, the function `compute_stats` was **not** invoked. Rather the computation results from the previous run were *memoized* and *retrieved*, sparing us the unecessary computation!"
-   ]
-  },
-  {
-   "cell_type": "markdown",
-   "metadata": {},
-   "source": [
-    "# Building a full-fledged pipeline"
-   ]
-  },
-  {
-   "cell_type": "markdown",
-   "metadata": {},
-<<<<<<< HEAD
-   "source": [
-    "As we briefly touched on in [an earlier section](#chaining-operations), you can chain operations together to form an arbitrarily complex pipeline."
-   ]
-  },
-  {
-   "cell_type": "code",
-   "execution_count": null,
-   "metadata": {},
-   "outputs": [],
-=======
-   "source": []
-  },
-  {
-   "cell_type": "markdown",
-   "metadata": {},
-   "source": []
-  },
-  {
-   "cell_type": "markdown",
-   "metadata": {},
->>>>>>> 1d2c1340
-   "source": []
-  }
- ],
- "metadata": {
-  "kernelspec": {
-   "display_name": "base",
-   "language": "python",
-   "name": "python3"
-  },
-  "language_info": {
-   "codemirror_mode": {
-    "name": "ipython",
-    "version": 3
-   },
-   "file_extension": ".py",
-   "mimetype": "text/x-python",
-   "name": "python",
-   "nbconvert_exporter": "python",
-   "pygments_lexer": "ipython3",
-   "version": "3.9.22"
-  }
- },
- "nbformat": 4,
- "nbformat_minor": 2
+      "cells": [
+            {
+                  "cell_type": "markdown",
+                  "metadata": {},
+                  "source": [
+                        "# Core concepts"
+                  ]
+            },
+            {
+                  "cell_type": "markdown",
+                  "metadata": {},
+                  "source": [
+                        "Below I define few critical concepts for Orcapod.\n",
+                        "\n",
+                        "* `Data` -- In Orcapod, smallest unit of `data` is a single `file`. Unlike many other computation pipeline system, Orcapod pipeline in principle does **not** operate on `data` that's not a file. In other words, `Oracpod` pipeline will **not** pass a data in memory from one node to another. Consequently, all operations and processing in Orcapod pipeline revolves around `file` (NOTE: this is a particularly strong/restrictive version of Oracpod pipeline. We may consider extending data to things like environment variable and command line arguments)\n",
+                        "* `Pathset` -- a unit of data that can be passed into a pod. A `pathset` consists of a file, a directory, or a collection of one or more file and directories.\n",
+                        "* `Packet` -- a single concrete instance of key-value pair, mapping packet key to a single `pathset`.\n",
+                        "* `Stream` -- a series of one or more `packets` flowing from a `data producer` to a `data consumer`. In a directed acyclic graph represneing an Orcapod `pipeline`, a `stream` corresponds to a *directed* edge connecting from a data source into a `data consumer` (e.g., `pod`)\n",
+                        "* `Data producer` and `data consumer` -- in the Orcapod data pipeline, data (in form of `packet` of data flowing inside a `stream`) flows from a `data producer` to a `data consumer`. Consequentially, a `data consumer` may in turn act as a `data producer` downstream\n",
+                        "* `Data source` -- Root level `data producer` (that is, the data originates from this `data producer` and it is not a `data consumer` of any stream). Typically `data source` is tied to a data storage, although you could have *procedural* `data source` where data packets are produced programatically.\n",
+                        "* `Tag` -- each `Packet` in a stream *may be* associated with a `tag` that helps to assign semantic identity to the particular `packet`. For example, a data `packet` for an experimental data may be associated with a `tag` of session ID. Note that while `tag` provides a convenient and often meaningful ways of identifying and referring to specific packet within a stream, it should **not** be considered to be the defining identity of the `packet`. Identity of the `packet` is strictly determined by the exact data content of the `packet`, and not by how you refer to it. Consequently, it may be that two packets with an identical content (and thus shared identity) are associated with distinct `tags` in a `stream`. Conversely, an identical `tag` may be associated with two distinct `packets` in a stream.  Typically, one would associate a unique `tag` for each packet in the stream.\n",
+                        "* `Operation` -- A *node* in the directed acyclic graph representing an Orcapod `pipeline`, corresponding to a step of data processing/transformation/computation. An `Operation` receives can be classified into either a `mapper` or a `pod` based on their role in `data provenance`.\n",
+                        "* `Mapper` -- A class of `operation` that does **not** result in creation/alteration of a new data -- that is, `operation` does **not** every create or modify a file *content*. More specifically, `Mapper` operation can not produce a path that was not already present in the input streams to the `mapper`. This feature ensures that a `mapper` is fundamentally not involved in the reproducibility of computation. Consequently, `mapper` information is not necessary for the maintenance of proper `data provenance` in a tree of computation. However, `mapper` plays critical role in the actual execution of a data pipeline, determining which data `packet` will be fed into operations in the pipeline directed acyclic graph (DAG). Note that as long as it doesn't modify the content of any file, a `mapper` may inspect the content of any file in a `packet` it receives and alter its behavior based on the content of the file. In other words, `mapper` may alter what data file(s) gets passed around without changing/creating any file based on a rule that depends on `tag`, `packet` key (`argument` name) and/or file content.\n",
+                        "* `Pod` (e.g. FunctionPod) -- fundamental unit of computation in Orcapod. `Pod` is the only class of `operation` that may create a new file. Critically, when operating within an Orcapod `pipeline`, a `pod` will **not** receive the `tag` information. Rather, `pod` must strictly operate on a single `packet`. An ideal `pod` will have completely deterministic behavior that only depends on the `packet` identity (that is, packet keys and `pathset` contents)."
+                  ]
+            },
+            {
+                  "cell_type": "markdown",
+                  "metadata": {},
+                  "source": [
+                        "# What is Orcabrdige?"
+                  ]
+            },
+            {
+                  "cell_type": "markdown",
+                  "metadata": {},
+                  "source": [
+                        "`Orcabridge` provide prototypal implementation of the above-defined key concepts in `orcapod`, with particular focus given to `stream`, `packet`, `tag`, `operation` (`pod` and `mapper`). This package provides the reference implementation of both synchronous and asynchronous `streams` as a sequence of `packets` associated with a `tag`. \n",
+                        "\n",
+                        "### Key limitations\n",
+                        "Being a very basic reference implementation with a goal of serving as a playground for conceptual and algorithmic development, there are a few notable limitations in `orcabridge`, lacking some important features that would be found in the full implementation of `orcapod`.\n",
+                        "\n",
+                        "* Limited `pathset` -- Only a very rudimentary implementation of a `pathset` can be found, where a typical `packet` would be a simple key-value pair where the value is a single file path. \n",
+                        "* `FunctionPod` in place of `pod` -- A ideal `pod` will represent a completely reproducible unit of computation with strict dependence on the input `packet` to the `pod`. However, in `orcabridge` is equivalated to a Python function -- even more specifically, the name assigned to the Python function. In otherwords, two `FunctionPods` are considered identical if they share the same function name. Quite obviously this is a gross simplification that can be trivially violated. However, for the intended purpose of `orcabridge`, this rather simplistic implementation/definition of `pod` should suffice to test all features in the `pipeline`. Consequently, to ensure that the pipeline operates as expected, **do not use the same name for two distinct functions**. Doing so will break the fundamental assumption of `FunctionPod` and lead to completely erradic behavior. On the other hand, it is ok to have one or more name used to refer to an identical function.\n",
+                        "* Different pipeline DAG defintion -- In `orcapod` the directed acyclic graph (DAG) for the `pipeline` should be defined using YAML file (or less frequently using API on `pipeline` struct in the Rust library). In `orcabridge` you will find that a `pipeline` DAG is defined dynamically through a series of application of `operation`. This is very much akin to how some DAG-based neural network library like TensorFlow defines a computation graph. While this works well for simple examples, it is rather difficult to track changes to the pipeline defined dynamically/programmatically using version control system. Since *how* you define the pipeline DAG is strictly speaking an orthogonal problem to the everything else that concerns the operation of the `pipeline`, no effort will be given to align the DAG definition in `orcabridge` and `orcapod`.\n",
+                        "* Limited usage of a `stream` -- Currently `orcabrdige` only support single producer single consumer (SCSP) `stream`x, whereas in `orcapod`, `stream` should support single producer multiple consumer (SPMC) paradigm. While the same stream can be used in multiple downstream operations, each iteration of the stream actually results in recomputations of the entire chain of pipeline leading up to that stream. This inefficiency can be ameliorated by `CacheStream` operation after particularly computationally expensive segment of the pipeline. Using storage-backed `FunctionPod` will also help ameliorate the cost of recomputation by retrieving memoized computation result instead of recomputing."
+                  ]
+            },
+            {
+                  "cell_type": "markdown",
+                  "metadata": {},
+                  "source": [
+                        "# Using Orcabridge"
+                  ]
+            },
+            {
+                  "cell_type": "markdown",
+                  "metadata": {},
+                  "source": [
+                        "Below we explore the usage of `orcabridge` package, enumerating the core components."
+                  ]
+            },
+            {
+                  "cell_type": "markdown",
+                  "metadata": {},
+                  "source": [
+                        "## Working with streams"
+                  ]
+            },
+            {
+                  "cell_type": "markdown",
+                  "metadata": {},
+                  "source": [
+                        "`Stream` is fundamental to Orcapod datapipeline, representing *edges* in a directed acyclic graph (DAG) of an Orcapod pipeline. `Stream` is best thought of as a flowing stream of `packets` -- a unit of data in Oracpod. A `packet` is essentially a ditionary mapping argument names to a `pathset` (that is, one or more files with arbitrary nesting). Ultimately, a pod will receive and work on the `packet`, looking up the pathset that matches the expected argument names defined as the inputs into the pod. Before we explore creating and using `pod`, we will create a very basic `stream` called `GlobStream`, sourcing from a directory. A packet is formed for each file that matches the specified *glob* pattern."
+                  ]
+            },
+            {
+                  "cell_type": "code",
+                  "execution_count": 1,
+                  "metadata": {},
+                  "outputs": [],
+                  "source": [
+                        "from orcabridge.source import GlobSource"
+                  ]
+            },
+            {
+                  "cell_type": "markdown",
+                  "metadata": {},
+                  "source": [
+                        "Let's create a data source out of all `*.txt` files found in the folder `examples/dataset1`"
+                  ]
+            },
+            {
+                  "cell_type": "code",
+                  "execution_count": 2,
+                  "metadata": {},
+                  "outputs": [
+                        {
+                              "name": "stdout",
+                              "output_type": "stream",
+                              "text": [
+                                    "day1.txt  day2.txt  day3.txt  day4.txt\n"
+                              ]
+                        }
+                  ],
+                  "source": [
+                        "ls ./examples/dataset1"
+                  ]
+            },
+            {
+                  "cell_type": "code",
+                  "execution_count": null,
+                  "metadata": {},
+                  "outputs": [],
+                  "source": [
+                        "dataset1 = GlobSource(\"txt_file\", \"./examples/dataset1\", \"*.txt\")"
+                  ]
+            },
+            {
+                  "cell_type": "markdown",
+                  "metadata": {},
+                  "source": [
+                        "We can then obtain `stream` from a `source` by invoking the source with `Source()`. The return `stream` acts as an iterator over the `packet` and its `tag`.\n",
+                        "For convenience, `source` can also directly act as an iterator, equivalent to iterating over a stream returned by calling the source."
+                  ]
+            },
+            {
+                  "cell_type": "code",
+                  "execution_count": null,
+                  "metadata": {},
+                  "outputs": [
+                        {
+                              "name": "stdout",
+                              "output_type": "stream",
+                              "text": [
+                                    "Packet {'txt_file': PosixPath('examples/dataset1/day3.txt')} with tag {'file_name': 'day3'}\n",
+                                    "Packet {'txt_file': PosixPath('examples/dataset1/day2.txt')} with tag {'file_name': 'day2'}\n",
+                                    "Packet {'txt_file': PosixPath('examples/dataset1/day4.txt')} with tag {'file_name': 'day4'}\n",
+                                    "Packet {'txt_file': PosixPath('examples/dataset1/day1.txt')} with tag {'file_name': 'day1'}\n"
+                              ]
+                        }
+                  ],
+                  "source": [
+                        "for tag, packet in dataset1():\n",
+                        "    print(f\"Packet {packet} with tag {tag}\")"
+                  ]
+            },
+            {
+                  "cell_type": "code",
+                  "execution_count": null,
+                  "metadata": {},
+                  "outputs": [
+                        {
+                              "name": "stdout",
+                              "output_type": "stream",
+                              "text": [
+                                    "Packet {'txt_file': PosixPath('examples/dataset1/day3.txt')} with tag {'file_name': 'day3'}\n",
+                                    "Packet {'txt_file': PosixPath('examples/dataset1/day2.txt')} with tag {'file_name': 'day2'}\n",
+                                    "Packet {'txt_file': PosixPath('examples/dataset1/day4.txt')} with tag {'file_name': 'day4'}\n",
+                                    "Packet {'txt_file': PosixPath('examples/dataset1/day1.txt')} with tag {'file_name': 'day1'}\n"
+                              ]
+                        }
+                  ],
+                  "source": [
+                        "# equivalent to above but more natural without the need to call `dataset1()`\n",
+                        "for tag, packet in dataset1:\n",
+                        "    print(f\"Packet {packet} with tag {tag}\")"
+                  ]
+            },
+            {
+                  "cell_type": "markdown",
+                  "metadata": {},
+                  "source": [
+                        "A few things to note. When creating the `GlobSource` we pass in the argument name to be associated with the `pathset` matching our glob pattern (`*.txt` in this case). By default, the `GlobSource` tags each packet with a key of `file_name` and value of the name of the file that was matched (minus the file extension). This behavior can be easily changed by passing in a custom function for tag generation at the time of `GlobSource` creation."
+                  ]
+            },
+            {
+                  "cell_type": "code",
+                  "execution_count": null,
+                  "metadata": {},
+                  "outputs": [],
+                  "source": [
+                        "from pathlib import Path\n",
+                        "\n",
+                        "dataset1_custom = GlobSource(\n",
+                        "    \"data\",\n",
+                        "    \"./examples/dataset1\",\n",
+                        "    \"*.txt\",\n",
+                        "    tag_function=lambda x: {\"date\": Path(x).stem},\n",
+                        ")"
+                  ]
+            },
+            {
+                  "cell_type": "code",
+                  "execution_count": null,
+                  "metadata": {},
+                  "outputs": [
+                        {
+                              "name": "stdout",
+                              "output_type": "stream",
+                              "text": [
+                                    "Packet {'data': PosixPath('examples/dataset1/day3.txt')} with tag {'date': 'day3'}\n",
+                                    "Packet {'data': PosixPath('examples/dataset1/day2.txt')} with tag {'date': 'day2'}\n",
+                                    "Packet {'data': PosixPath('examples/dataset1/day4.txt')} with tag {'date': 'day4'}\n",
+                                    "Packet {'data': PosixPath('examples/dataset1/day1.txt')} with tag {'date': 'day1'}\n"
+                              ]
+                        }
+                  ],
+                  "source": [
+                        "for tag, packet in dataset1_custom:\n",
+                        "    print(f\"Packet {packet} with tag {tag}\")"
+                  ]
+            },
+            {
+                  "cell_type": "markdown",
+                  "metadata": {},
+                  "source": [
+                        "Custom tag function would allow one to extract information useful in controlling the flow of the data pipeline from the file path or even the file content. We will return to this a bit later."
+                  ]
+            },
+            {
+                  "cell_type": "markdown",
+                  "metadata": {},
+                  "source": [
+                        "In general, a packet is generated and starts flowing into a `stream` **only** when you ask for it by iterating through the elements. This allows for a series of streams and pods to be chained together without immediately invoking any computation."
+                  ]
+            },
+            {
+                  "cell_type": "markdown",
+                  "metadata": {},
+                  "source": [
+                        "Let's go ahead and load another source from a folder containing multiple `*.bin` files, representing data collected on different days."
+                  ]
+            },
+            {
+                  "cell_type": "code",
+                  "execution_count": null,
+                  "metadata": {},
+                  "outputs": [
+                        {
+                              "name": "stdout",
+                              "output_type": "stream",
+                              "text": [
+                                    "Packet {'bin_data': PosixPath('examples/dataset2/session_day3.bin')} with tag {'file_name': 'session_day3'}\n",
+                                    "Packet {'bin_data': PosixPath('examples/dataset2/session_day4.bin')} with tag {'file_name': 'session_day4'}\n",
+                                    "Packet {'bin_data': PosixPath('examples/dataset2/session_day5.bin')} with tag {'file_name': 'session_day5'}\n",
+                                    "Packet {'bin_data': PosixPath('examples/dataset2/session_day1.bin')} with tag {'file_name': 'session_day1'}\n"
+                              ]
+                        }
+                  ],
+                  "source": [
+                        "dataset2 = GlobSource(\"bin_data\", \"./examples/dataset2\", \"*.bin\")\n",
+                        "\n",
+                        "for tag, packet in dataset2:\n",
+                        "    print(f\"Packet {packet} with tag {tag}\")"
+                  ]
+            },
+            {
+                  "cell_type": "markdown",
+                  "metadata": {},
+                  "source": [
+                        "Now we have two streams to work with, let's explore how we can manipulate/control the flow of streams using `operations` and, specifically, `mapper` operations."
+                  ]
+            },
+            {
+                  "cell_type": "markdown",
+                  "metadata": {},
+                  "source": [
+                        "## Manipulating streams with `operations`"
+                  ]
+            },
+            {
+                  "cell_type": "markdown",
+                  "metadata": {},
+                  "source": [
+                        "As defined ealier in the [core concepts](#core-concepts), we refer to any computation/transformation that works on stream(s) as `operations` in the pipeline. If the Orcapod pipeline were to be viewed as a DAG, the `streams` would be the edges connecting *nodes* that are the `operations`. "
+                  ]
+            },
+            {
+                  "cell_type": "markdown",
+                  "metadata": {},
+                  "source": [
+                        "`Operations` can be divided into two categories based on their roles in the processing and manipulating streams. `Mappers` are `operations` that controls and alter the streams but *without generating or modifying new data files*. As we will see shortly, `mappers` work to alter the stream by alterning packet tags and/or packet content, but critically will never create or modify new files that were not already present somewhere in the stream feeding into the `mapper` node. While this might sound like an unnecessary restriction on what `mappers` can do, we will see that this property guarantees that *mappers can not ever alter the reproducibility of computational chains*."
+                  ]
+            },
+            {
+                  "cell_type": "markdown",
+                  "metadata": {},
+                  "source": [
+                        "The second category of `operations` are called the `pods`, and as you may have guessed, these operations are **allowed to generate and flow new files into the streams**. In fact, `pods` are the only operations that can introduce new files into the stream. Consequently, stream `sources` such as `GlobFileSource` we saw earlier are also a type of pods, that's special in that it takes no input streams!\n",
+                        "\n",
+                        "We will explore pods in great detail later. First let's get to know `mappers`."
+                  ]
+            },
+            {
+                  "cell_type": "markdown",
+                  "metadata": {},
+                  "source": [
+                        "### Controling data streams with `Mappers`"
+                  ]
+            },
+            {
+                  "cell_type": "markdown",
+                  "metadata": {},
+                  "source": [
+                        "Once you have created `source` from which streams can be formed, you can alter the stream by applying various `mappers`. More precisely, a `mapper` can work on tags and/or packets."
+                  ]
+            },
+            {
+                  "cell_type": "markdown",
+                  "metadata": {},
+                  "source": [
+                        "### Map keys\n",
+                        "Likey one of the most common mapper operation to be found in Orcapod pipeline is `MapKeys` mapper. As the name implies, it let's you alter the keys (argument names) found in the `packet`."
+                  ]
+            },
+            {
+                  "cell_type": "code",
+                  "execution_count": null,
+                  "metadata": {},
+                  "outputs": [
+                        {
+                              "name": "stdout",
+                              "output_type": "stream",
+                              "text": [
+                                    "Before mapping:\n",
+                                    "Packet {'txt_file': PosixPath('examples/dataset1/day3.txt')} with tag {'file_name': 'day3'}\n",
+                                    "Packet {'txt_file': PosixPath('examples/dataset1/day2.txt')} with tag {'file_name': 'day2'}\n",
+                                    "Packet {'txt_file': PosixPath('examples/dataset1/day4.txt')} with tag {'file_name': 'day4'}\n",
+                                    "Packet {'txt_file': PosixPath('examples/dataset1/day1.txt')} with tag {'file_name': 'day1'}\n",
+                                    "After mapping:\n",
+                                    "Mapped Packet {'content': PosixPath('examples/dataset1/day3.txt')} with tag {'file_name': 'day3'}\n",
+                                    "Mapped Packet {'content': PosixPath('examples/dataset1/day2.txt')} with tag {'file_name': 'day2'}\n",
+                                    "Mapped Packet {'content': PosixPath('examples/dataset1/day4.txt')} with tag {'file_name': 'day4'}\n",
+                                    "Mapped Packet {'content': PosixPath('examples/dataset1/day1.txt')} with tag {'file_name': 'day1'}\n"
+                              ]
+                        }
+                  ],
+                  "source": [
+                        "from orcabridge.mapper import MapKeys\n",
+                        "\n",
+                        "print(\"Before mapping:\")\n",
+                        "for tag, packet in dataset1:\n",
+                        "    print(f\"Packet {packet} with tag {tag}\")\n",
+                        "\n",
+                        "\n",
+                        "# create a new stream mapping packet keys 'txt_file' to 'content'\n",
+                        "key_mapper = MapKeys(key_map={\"txt_file\": \"content\"})\n",
+                        "\n",
+                        "print(\"After mapping:\")\n",
+                        "for tag, packet in key_mapper(dataset1):\n",
+                        "    print(f\"Mapped Packet {packet} with tag {tag}\")"
+                  ]
+            },
+            {
+                  "cell_type": "markdown",
+                  "metadata": {},
+                  "source": [
+                        "You'd notice that for each packet, the key `txt_file` was replaced with `content` without altering the pointed `path` or the associated tag. As the keys of the packets will be used as the name of arguments when invoking pods on a stream, we will see that `MapKeys` are commonly used to *map* the correct path to the argument."
+                  ]
+            },
+            {
+                  "cell_type": "markdown",
+                  "metadata": {},
+                  "source": [
+                        "### Map tags\n",
+                        "As we have already seen, each packet in the stream is associated with a tag, often derived from the data source. In the case of `GlobFileSource`, the tags are by default the name of the file that formed the packet. These tags are used to *transiently* identify the packet and will be used when matching packets across multiple streams (as we will see shortly in `Join` operation). You can manipulate the tags using `MapTags` operation, much like `MapKeys` but operating on the tags for each packaet under a uniform renaming rule."
+                  ]
+            },
+            {
+                  "cell_type": "code",
+                  "execution_count": null,
+                  "metadata": {},
+                  "outputs": [
+                        {
+                              "name": "stdout",
+                              "output_type": "stream",
+                              "text": [
+                                    "{'day': 'day3'} {'txt_file': PosixPath('examples/dataset1/day3.txt')}\n",
+                                    "{'day': 'day2'} {'txt_file': PosixPath('examples/dataset1/day2.txt')}\n",
+                                    "{'day': 'day4'} {'txt_file': PosixPath('examples/dataset1/day4.txt')}\n",
+                                    "{'day': 'day1'} {'txt_file': PosixPath('examples/dataset1/day1.txt')}\n"
+                              ]
+                        }
+                  ],
+                  "source": [
+                        "from orcabridge.mapper import MapTags\n",
+                        "\n",
+                        "tag_mapper = MapTags(tag_map={\"file_name\": \"day\"})\n",
+                        "\n",
+                        "for tag, packet in tag_mapper(dataset1):\n",
+                        "    print(tag, packet)"
+                  ]
+            },
+            {
+                  "cell_type": "markdown",
+                  "metadata": {},
+                  "source": [
+                        "### Chaining operations"
+                  ]
+            },
+            {
+                  "cell_type": "markdown",
+                  "metadata": {},
+                  "source": [
+                        "As you might expect, you can chain multiple operations one after another to construct a more complex stream. Below, we first apply the key mapping and then map tags."
+                  ]
+            },
+            {
+                  "cell_type": "code",
+                  "execution_count": null,
+                  "metadata": {},
+                  "outputs": [
+                        {
+                              "name": "stdout",
+                              "output_type": "stream",
+                              "text": [
+                                    "Mapped Packet {'content': PosixPath('examples/dataset1/day3.txt')} with tag {'day': 'day3'}\n",
+                                    "Mapped Packet {'content': PosixPath('examples/dataset1/day2.txt')} with tag {'day': 'day2'}\n",
+                                    "Mapped Packet {'content': PosixPath('examples/dataset1/day4.txt')} with tag {'day': 'day4'}\n",
+                                    "Mapped Packet {'content': PosixPath('examples/dataset1/day1.txt')} with tag {'day': 'day1'}\n"
+                              ]
+                        }
+                  ],
+                  "source": [
+                        "key_mapper = MapKeys(key_map={\"txt_file\": \"content\"})\n",
+                        "key_mapped_stream = key_mapper(dataset1)\n",
+                        "\n",
+                        "tag_mapper = MapTags(tag_map={\"file_name\": \"day\"})\n",
+                        "tag_and_key_mapped = tag_mapper(key_mapped_stream)\n",
+                        "\n",
+                        "for tag, packet in tag_and_key_mapped:\n",
+                        "    print(f\"Mapped Packet {packet} with tag {tag}\")"
+                  ]
+            },
+            {
+                  "cell_type": "markdown",
+                  "metadata": {},
+                  "source": [
+                        "It's worth emphasizing again that all computations are triggered only when you iterate through the final stream `tag_and_key_mapped`"
+                  ]
+            },
+            {
+                  "cell_type": "markdown",
+                  "metadata": {},
+                  "source": [
+                        "Although not recommended as it reduces readability, you can create and immediately apply `mapper` to achieve the same processing in a fewer lines of code (albeit, with worse readability):"
+                  ]
+            },
+            {
+                  "cell_type": "code",
+                  "execution_count": null,
+                  "metadata": {},
+                  "outputs": [
+                        {
+                              "name": "stdout",
+                              "output_type": "stream",
+                              "text": [
+                                    "Mapped Packet {'content': PosixPath('examples/dataset1/day3.txt')} with tag {'day': 'day3'}\n",
+                                    "Mapped Packet {'content': PosixPath('examples/dataset1/day2.txt')} with tag {'day': 'day2'}\n",
+                                    "Mapped Packet {'content': PosixPath('examples/dataset1/day4.txt')} with tag {'day': 'day4'}\n",
+                                    "Mapped Packet {'content': PosixPath('examples/dataset1/day1.txt')} with tag {'day': 'day1'}\n"
+                              ]
+                        }
+                  ],
+                  "source": [
+                        "# totally valid, but difficult to read and thus not recommended\n",
+                        "for tag, packet in MapTags(tag_map={\"file_name\": \"day\"})(\n",
+                        "    MapKeys(key_map={\"txt_file\": \"content\"})(dataset1)\n",
+                        "):\n",
+                        "    print(f\"Mapped Packet {packet} with tag {tag}\")"
+                  ]
+            },
+            {
+                  "cell_type": "markdown",
+                  "metadata": {},
+                  "source": [
+                        "### Joining multiple streams into a single stream\n",
+                        "Now that we have looked at how you can manipulate a single stream, let's turn our eyes to how you can work with more than one streams together.\n",
+                        "\n",
+                        "By the far the most common multi-stream operations will be to join two (or more) streams into a single, bigger stream. \n",
+                        "You can combine multiple streams into one by using `Join` operation, matching packets from each stream based on the matching tags. If tags from two streams have shared key, the value must be identical for all shared keys for the two packets to be matched. The matched packets are then merged into a one (typically larger) packet and shipped to the output stream."
+                  ]
+            },
+            {
+                  "cell_type": "markdown",
+                  "metadata": {},
+                  "source": [
+                        "Let's see what happens if we join `dataset1` and `dataset2`, where:"
+                  ]
+            },
+            {
+                  "cell_type": "code",
+                  "execution_count": null,
+                  "metadata": {},
+                  "outputs": [
+                        {
+                              "name": "stdout",
+                              "output_type": "stream",
+                              "text": [
+                                    "Dataset 1:\n",
+                                    "Tag: {'file_name': 'day3'}, Packet: {'txt_file': PosixPath('examples/dataset1/day3.txt')}\n",
+                                    "Tag: {'file_name': 'day2'}, Packet: {'txt_file': PosixPath('examples/dataset1/day2.txt')}\n",
+                                    "Tag: {'file_name': 'day4'}, Packet: {'txt_file': PosixPath('examples/dataset1/day4.txt')}\n",
+                                    "Tag: {'file_name': 'day1'}, Packet: {'txt_file': PosixPath('examples/dataset1/day1.txt')}\n",
+                                    "\n",
+                                    "Dataset 2:\n",
+                                    "Tag: {'file_name': 'session_day3'}, Packet: {'bin_data': PosixPath('examples/dataset2/session_day3.bin')}\n",
+                                    "Tag: {'file_name': 'session_day4'}, Packet: {'bin_data': PosixPath('examples/dataset2/session_day4.bin')}\n",
+                                    "Tag: {'file_name': 'session_day5'}, Packet: {'bin_data': PosixPath('examples/dataset2/session_day5.bin')}\n",
+                                    "Tag: {'file_name': 'session_day1'}, Packet: {'bin_data': PosixPath('examples/dataset2/session_day1.bin')}\n"
+                              ]
+                        }
+                  ],
+                  "source": [
+                        "# dataset 1\n",
+                        "print(\"Dataset 1:\")\n",
+                        "for tag, packet in dataset1:\n",
+                        "    print(f\"Tag: {tag}, Packet: {packet}\")\n",
+                        "\n",
+                        "# dataset 2\n",
+                        "print(\"\\nDataset 2:\")\n",
+                        "for tag, packet in dataset2:\n",
+                        "    print(f\"Tag: {tag}, Packet: {packet}\")"
+                  ]
+            },
+            {
+                  "cell_type": "markdown",
+                  "metadata": {},
+                  "source": [
+                        "Any guess what would happen?"
+                  ]
+            },
+            {
+                  "cell_type": "code",
+                  "execution_count": null,
+                  "metadata": {},
+                  "outputs": [],
+                  "source": [
+                        "from orcabridge.mapper import Join\n",
+                        "\n",
+                        "join_op = Join()\n",
+                        "\n",
+                        "for tag, packet in join_op(dataset1, dataset2):\n",
+                        "    print(f\"Tag: {tag}, Packet: {packet}\")"
+                  ]
+            },
+            {
+                  "cell_type": "markdown",
+                  "metadata": {},
+                  "source": [
+                        "You may be surprised to see that the joined stream is completely empty! This is because packets from both streams were tagged with key `file_name`, causing the `Join` to combine packets only if the value of `file_name` matches exactly. Since no filenames matched, the resulting stream was empty!"
+                  ]
+            },
+            {
+                  "cell_type": "markdown",
+                  "metadata": {},
+                  "source": [
+                        "This is where we can make use of the other `mappers` to our advantage and achieve more useful join."
+                  ]
+            },
+            {
+                  "cell_type": "markdown",
+                  "metadata": {},
+                  "source": [
+                        "First, let's completely rename the tag key for one of the streams and see what would happen."
+                  ]
+            },
+            {
+                  "cell_type": "code",
+                  "execution_count": null,
+                  "metadata": {},
+                  "outputs": [
+                        {
+                              "name": "stdout",
+                              "output_type": "stream",
+                              "text": [
+                                    "01 Tag: {'day': 'day3', 'file_name': 'session_day3'}, Packet: {'txt_file': PosixPath('examples/dataset1/day3.txt'), 'bin_data': PosixPath('examples/dataset2/session_day3.bin')}\n",
+                                    "02 Tag: {'day': 'day3', 'file_name': 'session_day4'}, Packet: {'txt_file': PosixPath('examples/dataset1/day3.txt'), 'bin_data': PosixPath('examples/dataset2/session_day4.bin')}\n",
+                                    "03 Tag: {'day': 'day3', 'file_name': 'session_day5'}, Packet: {'txt_file': PosixPath('examples/dataset1/day3.txt'), 'bin_data': PosixPath('examples/dataset2/session_day5.bin')}\n",
+                                    "04 Tag: {'day': 'day3', 'file_name': 'session_day1'}, Packet: {'txt_file': PosixPath('examples/dataset1/day3.txt'), 'bin_data': PosixPath('examples/dataset2/session_day1.bin')}\n",
+                                    "05 Tag: {'day': 'day2', 'file_name': 'session_day3'}, Packet: {'txt_file': PosixPath('examples/dataset1/day2.txt'), 'bin_data': PosixPath('examples/dataset2/session_day3.bin')}\n",
+                                    "06 Tag: {'day': 'day2', 'file_name': 'session_day4'}, Packet: {'txt_file': PosixPath('examples/dataset1/day2.txt'), 'bin_data': PosixPath('examples/dataset2/session_day4.bin')}\n",
+                                    "07 Tag: {'day': 'day2', 'file_name': 'session_day5'}, Packet: {'txt_file': PosixPath('examples/dataset1/day2.txt'), 'bin_data': PosixPath('examples/dataset2/session_day5.bin')}\n",
+                                    "08 Tag: {'day': 'day2', 'file_name': 'session_day1'}, Packet: {'txt_file': PosixPath('examples/dataset1/day2.txt'), 'bin_data': PosixPath('examples/dataset2/session_day1.bin')}\n",
+                                    "09 Tag: {'day': 'day4', 'file_name': 'session_day3'}, Packet: {'txt_file': PosixPath('examples/dataset1/day4.txt'), 'bin_data': PosixPath('examples/dataset2/session_day3.bin')}\n",
+                                    "10 Tag: {'day': 'day4', 'file_name': 'session_day4'}, Packet: {'txt_file': PosixPath('examples/dataset1/day4.txt'), 'bin_data': PosixPath('examples/dataset2/session_day4.bin')}\n",
+                                    "11 Tag: {'day': 'day4', 'file_name': 'session_day5'}, Packet: {'txt_file': PosixPath('examples/dataset1/day4.txt'), 'bin_data': PosixPath('examples/dataset2/session_day5.bin')}\n",
+                                    "12 Tag: {'day': 'day4', 'file_name': 'session_day1'}, Packet: {'txt_file': PosixPath('examples/dataset1/day4.txt'), 'bin_data': PosixPath('examples/dataset2/session_day1.bin')}\n",
+                                    "13 Tag: {'day': 'day1', 'file_name': 'session_day3'}, Packet: {'txt_file': PosixPath('examples/dataset1/day1.txt'), 'bin_data': PosixPath('examples/dataset2/session_day3.bin')}\n",
+                                    "14 Tag: {'day': 'day1', 'file_name': 'session_day4'}, Packet: {'txt_file': PosixPath('examples/dataset1/day1.txt'), 'bin_data': PosixPath('examples/dataset2/session_day4.bin')}\n",
+                                    "15 Tag: {'day': 'day1', 'file_name': 'session_day5'}, Packet: {'txt_file': PosixPath('examples/dataset1/day1.txt'), 'bin_data': PosixPath('examples/dataset2/session_day5.bin')}\n",
+                                    "16 Tag: {'day': 'day1', 'file_name': 'session_day1'}, Packet: {'txt_file': PosixPath('examples/dataset1/day1.txt'), 'bin_data': PosixPath('examples/dataset2/session_day1.bin')}\n"
+                              ]
+                        }
+                  ],
+                  "source": [
+                        "dataset1_retagged = MapTags(tag_map={\"file_name\": \"day\"})(dataset1)\n",
+                        "\n",
+                        "for i, (tag, packet) in enumerate(join_op(dataset1_retagged, dataset2)):\n",
+                        "    print(f\"{i+1:02d} Tag: {tag}, Packet: {packet}\")"
+                  ]
+            },
+            {
+                  "cell_type": "markdown",
+                  "metadata": {},
+                  "source": [
+                        "We are now getting something -- in fact, quite a few things. If you look carefully at the `packet`, you'll notice that it now contains two keys/arguments -- `txt_file` and `bin_data`, combining the packets from the two datasets. \n",
+                        "\n",
+                        "The `tags` also now contain two keys `day` from the re-tagged dataset1 stream and `file_name` from unchanged dataset2 stream.\n",
+                        "\n",
+                        "Since the two streams share no common tags, the `Join` operation results in *full-multiplexing* of two streams. With each stream containing 4 packets, you get $4 \\times 4 = 16$ packets"
+                  ]
+            },
+            {
+                  "cell_type": "markdown",
+                  "metadata": {},
+                  "source": [
+                        "However, it is not all too useful if all `Join` can do is to produce either 0 packet or a full combination of packets from two streams. The true value of `Join` lies in its ability to match two packets that are *related* to each other. \n",
+                        "\n",
+                        "In our example datasets, you likely noticed that files from both datasets are associated with a day. Let's now try to join the two dataset streams by matching by the day!"
+                  ]
+            },
+            {
+                  "cell_type": "markdown",
+                  "metadata": {},
+                  "source": [
+                        "Although we could achieve the desired effect by changing how we load the source, passing in custom `tag_function` into `GlobSource`, let's achieve the same by using another `mapper` called `Transform`. `Transform` effectively combines `MapKey` and `MapTag` but further allows you to provide a function that will receive the tag and packet, one at a time, and return a (potentially modified) tag and/or packet, achieving the desired transformation."
+                  ]
+            },
+            {
+                  "cell_type": "code",
+                  "execution_count": null,
+                  "metadata": {},
+                  "outputs": [
+                        {
+                              "name": "stdout",
+                              "output_type": "stream",
+                              "text": [
+                                    "Tag: {'day': 'day3'}, Packet: {'bin_data': PosixPath('examples/dataset2/session_day3.bin')}\n",
+                                    "Tag: {'day': 'day4'}, Packet: {'bin_data': PosixPath('examples/dataset2/session_day4.bin')}\n",
+                                    "Tag: {'day': 'day5'}, Packet: {'bin_data': PosixPath('examples/dataset2/session_day5.bin')}\n",
+                                    "Tag: {'day': 'day1'}, Packet: {'bin_data': PosixPath('examples/dataset2/session_day1.bin')}\n"
+                              ]
+                        }
+                  ],
+                  "source": [
+                        "from orcabridge.mapper import Transform\n",
+                        "\n",
+                        "\n",
+                        "def transform_dataset2(tag, packet):\n",
+                        "    # Extract the second half of the filename containing day\n",
+                        "    new_tag = {\"day\": tag[\"file_name\"].split(\"_\")[1]}\n",
+                        "    return new_tag, packet\n",
+                        "\n",
+                        "\n",
+                        "dataset2_transformer = Transform(transform_dataset2)\n",
+                        "\n",
+                        "retagged_dataset2 = dataset2_transformer(dataset2)\n",
+                        "\n",
+                        "for tag, packet in retagged_dataset2:\n",
+                        "    print(f\"Tag: {tag}, Packet: {packet}\")"
+                  ]
+            },
+            {
+                  "cell_type": "markdown",
+                  "metadata": {},
+                  "source": [
+                        "Now we have dataset2 packets tagged with `day`, let's `join`` with a mapped dataset1!"
+                  ]
+            },
+            {
+                  "cell_type": "code",
+                  "execution_count": null,
+                  "metadata": {},
+                  "outputs": [
+                        {
+                              "name": "stdout",
+                              "output_type": "stream",
+                              "text": [
+                                    "Tag: {'day': 'day3'}, Packet: {'txt_file': PosixPath('examples/dataset1/day3.txt'), 'bin_data': PosixPath('examples/dataset2/session_day3.bin')}\n",
+                                    "Tag: {'day': 'day4'}, Packet: {'txt_file': PosixPath('examples/dataset1/day4.txt'), 'bin_data': PosixPath('examples/dataset2/session_day4.bin')}\n",
+                                    "Tag: {'day': 'day1'}, Packet: {'txt_file': PosixPath('examples/dataset1/day1.txt'), 'bin_data': PosixPath('examples/dataset2/session_day1.bin')}\n"
+                              ]
+                        }
+                  ],
+                  "source": [
+                        "# change filename to day for dataset1\n",
+                        "tag_mapper = MapTags(tag_map={\"file_name\": \"day\"})\n",
+                        "retagged_dataset1 = tag_mapper(dataset1)\n",
+                        "\n",
+                        "join_op = Join()\n",
+                        "joined_stream = join_op(retagged_dataset1, retagged_dataset2)\n",
+                        "\n",
+                        "for tag, packet in joined_stream:\n",
+                        "    print(f\"Tag: {tag}, Packet: {packet}\")"
+                  ]
+            },
+            {
+                  "cell_type": "markdown",
+                  "metadata": {},
+                  "source": [
+                        "Nice! We have now formed a stream where packets from two streams are paired meaningfully based on matching `day`!"
+                  ]
+            },
+            {
+                  "cell_type": "markdown",
+                  "metadata": {},
+                  "source": [
+                        "Now we have explored quite a bit on how to manipulate data stream using `mapper` operations, it's time to turn to the other half ot he operations: `pods`"
+                  ]
+            },
+            {
+                  "cell_type": "markdown",
+                  "metadata": {},
+                  "source": [
+                        "## Introducing new files into stream with `Pod`"
+                  ]
+            },
+            {
+                  "cell_type": "markdown",
+                  "metadata": {},
+                  "source": [
+                        "While `mapper` operations are useful in altering tags, packets, and in combining multiple streams, a data pipeline is not really useful if it cannot produce new resultsin the form of new data -- that is, introduce new files into the stream. This is precisely where `Pod` operations come in!\n",
+                        "\n",
+                        "In fact, we have already been working with a `pod` all along -- `sources`. If you think about it, `sources` also introduce files into the stream. It is just special in that it takes no input streams (hence the name, `source`).\n",
+                        "\n",
+                        "We now will explore how you can create a more common type of pod -- a *function* `pod` that takes in a stream and return a new stream potentially introducing entirely new data file!"
+                  ]
+            },
+            {
+                  "cell_type": "markdown",
+                  "metadata": {},
+                  "source": [
+                        "### Working with `FunctionPod`"
+                  ]
+            },
+            {
+                  "cell_type": "markdown",
+                  "metadata": {},
+                  "source": [
+                        "The easiest way to create a function-like `pod` is to create a `FunctionPod`, passing in a Python function. Let's start by creating a pod that will count the number of lines in a file.\n",
+                        "\n",
+                        "We first define the function."
+                  ]
+            },
+            {
+                  "cell_type": "code",
+                  "execution_count": null,
+                  "metadata": {},
+                  "outputs": [],
+                  "source": [
+                        "from os import PathLike\n",
+                        "\n",
+                        "\n",
+                        "def count_lines(txt_file: PathLike) -> None:\n",
+                        "    with open(txt_file, \"r\") as f:\n",
+                        "        lines = f.readlines()\n",
+                        "    print(f\"File {txt_file} has {len(lines)} lines.\")"
+                  ]
+            },
+            {
+                  "cell_type": "markdown",
+                  "metadata": {},
+                  "source": [
+                        "Next we instantiate a function pod from the function."
+                  ]
+            },
+            {
+                  "cell_type": "code",
+                  "execution_count": null,
+                  "metadata": {},
+                  "outputs": [],
+                  "source": [
+                        "from orcabridge.pod import FunctionPod\n",
+                        "\n",
+                        "# create a function pod\n",
+                        "function_pod = FunctionPod(count_lines, output_keys=[])"
+                  ]
+            },
+            {
+                  "cell_type": "markdown",
+                  "metadata": {},
+                  "source": [
+                        "Once function pod is available, you can execute it on any compatible stream"
+                  ]
+            },
+            {
+                  "cell_type": "code",
+                  "execution_count": null,
+                  "metadata": {},
+                  "outputs": [
+                        {
+                              "name": "stdout",
+                              "output_type": "stream",
+                              "text": [
+                                    "File examples/dataset1/day3.txt has 27 lines.\n",
+                                    "Tag: {'file_name': 'day3'}, Packet: {}\n",
+                                    "File examples/dataset1/day2.txt has 15 lines.\n",
+                                    "Tag: {'file_name': 'day2'}, Packet: {}\n",
+                                    "File examples/dataset1/day4.txt has 22 lines.\n",
+                                    "Tag: {'file_name': 'day4'}, Packet: {}\n",
+                                    "File examples/dataset1/day1.txt has 24 lines.\n",
+                                    "Tag: {'file_name': 'day1'}, Packet: {}\n"
+                              ]
+                        }
+                  ],
+                  "source": [
+                        "# apply the function pod on a stream\n",
+                        "processed_stream = function_pod(dataset1)\n",
+                        "\n",
+                        "for tag, packet in processed_stream:\n",
+                        "    print(f\"Tag: {tag}, Packet: {packet}\")"
+                  ]
+            },
+            {
+                  "cell_type": "markdown",
+                  "metadata": {},
+                  "source": [
+                        "Notice that the returned `packet` is empty because the function returns no values. Such a function pod may still be useful for achieving computations/processing via *side effects* (e.g., submitting HTTP requests in the function body)l, but it is not the standard approach in performing computations where you'd want the results to persis.\n",
+                        "\n",
+                        "Next, let's see how to achieve more common scenario where you perform some computation and you now would like to save the result into a file. Dataset2 binary actually contains a list of floats values. Let's define a function to compute a few statistics and save them to a file in a temporary directory."
+                  ]
+            },
+            {
+                  "cell_type": "code",
+                  "execution_count": null,
+                  "metadata": {},
+                  "outputs": [],
+                  "source": [
+                        "import numpy as np\n",
+                        "import tempfile\n",
+                        "import json\n",
+                        "\n",
+                        "\n",
+                        "def compute_stats(bin_file: PathLike, output_file=None):\n",
+                        "    print(\"Computing stats for file:\", bin_file)\n",
+                        "    # create a temporary file to store the status and return the file path\n",
+                        "    with open(bin_file, \"rb\") as f:\n",
+                        "        data = f.read()\n",
+                        "    data = np.frombuffer(data)\n",
+                        "    print(data)\n",
+                        "    data_stats = {}\n",
+                        "    data_stats[\"mean\"] = np.mean(data)\n",
+                        "    data_stats[\"std\"] = np.std(data)\n",
+                        "    data_stats[\"min\"] = np.min(data)\n",
+                        "    data_stats[\"max\"] = np.max(data)\n",
+                        "    data_stats[\"n_elements\"] = len(data)\n",
+                        "\n",
+                        "    # if output_file is none, create a temporary file. Else, use the given output_file to save the data_stats\n",
+                        "    if output_file is None:\n",
+                        "        output_file = Path(tempfile.mkdtemp()) / 'statistics.json'\n",
+                        "    # write as json\n",
+                        "    with open(output_file, \"w\") as f:\n",
+                        "        json.dump(data_stats, f)\n",
+                        "    return output_file"
+                  ]
+            },
+            {
+                  "cell_type": "code",
+                  "execution_count": null,
+                  "metadata": {},
+                  "outputs": [
+                        {
+                              "name": "stdout",
+                              "output_type": "stream",
+                              "text": [
+                                    "Computing stats for file: examples/dataset2/session_day1.bin\n",
+                                    "[-1.08209134 -0.66806394  0.42870206 -0.09321731 -3.14078305  1.33520433\n",
+                                    "  1.11085152  1.31931842 -1.19915697  0.07701737  1.30020807  0.27541194\n",
+                                    "  0.84430062  0.18236837 -0.83039631 -1.66166191  0.8720775  -1.72170657\n",
+                                    " -0.01962253 -0.18050553  1.35478472  0.69928177  0.7314272  -0.06915687\n",
+                                    " -0.08364667 -0.45551653  0.70752188  1.02283734 -0.18612795  0.8767394\n",
+                                    " -1.542636    1.04685484 -2.1311672  -1.34874222  0.61977577 -0.33880262\n",
+                                    "  0.6624482   0.60257325 -3.04901544 -0.20685843 -0.08997232  0.88932232]\n",
+                                    "Tag: {'file_name': 'session_day1'}, Packet: {'stats': PosixPath('/tmp/tmp00sxgyef/statistics.json')}\n",
+                                    "Computing stats for file: examples/dataset2/session_day3.bin\n",
+                                    "[ 0.56114059 -1.34902274  1.0665563   0.71890802  0.65244834  1.04369548\n",
+                                    "  0.54872876  2.19365207  0.53864286 -1.44108823 -0.55651539  0.1603561\n",
+                                    " -0.93869224  0.64645323 -1.08815337  1.40972393 -0.14662931  1.34692375\n",
+                                    "  0.38400938 -1.23004316  1.34426647 -0.07620065 -0.91983972  0.23537101\n",
+                                    "  0.91515395  0.8064348   0.81470895 -1.04466683 -0.25893558 -1.46253167\n",
+                                    "  1.39972807 -0.13940519]\n",
+                                    "Tag: {'file_name': 'session_day3'}, Packet: {'stats': PosixPath('/tmp/tmph_w0v_nv/statistics.json')}\n",
+                                    "Computing stats for file: examples/dataset2/session_day4.bin\n",
+                                    "[ 0.70078854  1.18137906 -0.44361437 -0.389409    0.29719038  0.2523247\n",
+                                    " -0.97418716  0.49301127  0.07900351 -0.29965042 -0.25810762 -2.78777445\n",
+                                    " -1.24321702  0.13011593  1.07826637 -0.33177479 -0.78337033 -1.30075356\n",
+                                    " -0.15710138  0.51927589  0.08671884  0.02058063  0.20778149 -1.40382559\n",
+                                    " -0.69978105 -1.10525753  0.1945444   0.82623748  0.17467868]\n",
+                                    "Tag: {'file_name': 'session_day4'}, Packet: {'stats': PosixPath('/tmp/tmp09au1pgi/statistics.json')}\n",
+                                    "Computing stats for file: examples/dataset2/session_day5.bin\n",
+                                    "[ 1.9125739  -0.05252076  0.33347618  0.31627214  0.47141153 -0.71088615\n",
+                                    " -0.74745805  0.53959117 -0.14395142 -0.28713782 -0.29422236 -1.00231383\n",
+                                    "  0.69566576 -0.25895608 -0.9660761  -0.78504297 -1.91668262  0.89452296\n",
+                                    " -0.82748688 -0.19792482  0.07305616  0.36133414  1.7164791   0.64364619\n",
+                                    " -0.73146429  0.96324864 -1.05981222 -0.59502066  0.15084192]\n",
+                                    "Tag: {'file_name': 'session_day5'}, Packet: {'stats': PosixPath('/tmp/tmptd5b3s13/statistics.json')}\n"
+                              ]
+                        }
+                  ],
+                  "source": [
+                        "fp_stats = FunctionPod(compute_stats, output_keys=[\"stats\"])\n",
+                        "\n",
+                        "# change the key from 'bin_data' to 'bin_file', matching the function's input\n",
+                        "mapped_dataset2 = MapKeys(key_map={\"bin_data\": \"bin_file\"})(dataset2)\n",
+                        "\n",
+                        "for tag, packet in fp_stats(mapped_dataset2):\n",
+                        "    print(f\"Tag: {tag}, Packet: {packet}\")"
+                  ]
+            },
+            {
+                  "cell_type": "markdown",
+                  "metadata": {},
+                  "source": [
+                        "Note that in our function `compute_stats`, the computed stats are saved as `json` file into a temporary file. While this works to pass data from one to another within the pipeline, the result cannot be easily retrieved outside of the immediate usage. In fact, the computation result is very likely to disappear in some time (afterall, it's a temporary file). In fact, if you were to execute the same computation by iterating the second time over `stats_stream`, you will see that it invokes the functions yet again, and produces an entirely different set of temporary files. Since the content of computation didn't change, this is cearly quite wasteful!"
+                  ]
+            },
+            {
+                  "cell_type": "code",
+                  "execution_count": null,
+                  "metadata": {},
+                  "outputs": [
+                        {
+                              "name": "stdout",
+                              "output_type": "stream",
+                              "text": [
+                                    "Computing stats for file: examples/dataset2/session_day1.bin\n",
+                                    "[-1.08209134 -0.66806394  0.42870206 -0.09321731 -3.14078305  1.33520433\n",
+                                    "  1.11085152  1.31931842 -1.19915697  0.07701737  1.30020807  0.27541194\n",
+                                    "  0.84430062  0.18236837 -0.83039631 -1.66166191  0.8720775  -1.72170657\n",
+                                    " -0.01962253 -0.18050553  1.35478472  0.69928177  0.7314272  -0.06915687\n",
+                                    " -0.08364667 -0.45551653  0.70752188  1.02283734 -0.18612795  0.8767394\n",
+                                    " -1.542636    1.04685484 -2.1311672  -1.34874222  0.61977577 -0.33880262\n",
+                                    "  0.6624482   0.60257325 -3.04901544 -0.20685843 -0.08997232  0.88932232]\n",
+                                    "Tag: {'file_name': 'session_day1'}, Packet: {'stats': PosixPath('/tmp/tmpqq9yydie/statistics.json')}\n",
+                                    "Computing stats for file: examples/dataset2/session_day3.bin\n",
+                                    "[ 0.56114059 -1.34902274  1.0665563   0.71890802  0.65244834  1.04369548\n",
+                                    "  0.54872876  2.19365207  0.53864286 -1.44108823 -0.55651539  0.1603561\n",
+                                    " -0.93869224  0.64645323 -1.08815337  1.40972393 -0.14662931  1.34692375\n",
+                                    "  0.38400938 -1.23004316  1.34426647 -0.07620065 -0.91983972  0.23537101\n",
+                                    "  0.91515395  0.8064348   0.81470895 -1.04466683 -0.25893558 -1.46253167\n",
+                                    "  1.39972807 -0.13940519]\n",
+                                    "Tag: {'file_name': 'session_day3'}, Packet: {'stats': PosixPath('/tmp/tmpmu8wfvzs/statistics.json')}\n",
+                                    "Computing stats for file: examples/dataset2/session_day4.bin\n",
+                                    "[ 0.70078854  1.18137906 -0.44361437 -0.389409    0.29719038  0.2523247\n",
+                                    " -0.97418716  0.49301127  0.07900351 -0.29965042 -0.25810762 -2.78777445\n",
+                                    " -1.24321702  0.13011593  1.07826637 -0.33177479 -0.78337033 -1.30075356\n",
+                                    " -0.15710138  0.51927589  0.08671884  0.02058063  0.20778149 -1.40382559\n",
+                                    " -0.69978105 -1.10525753  0.1945444   0.82623748  0.17467868]\n",
+                                    "Tag: {'file_name': 'session_day4'}, Packet: {'stats': PosixPath('/tmp/tmplim5djeg/statistics.json')}\n",
+                                    "Computing stats for file: examples/dataset2/session_day5.bin\n",
+                                    "[ 1.9125739  -0.05252076  0.33347618  0.31627214  0.47141153 -0.71088615\n",
+                                    " -0.74745805  0.53959117 -0.14395142 -0.28713782 -0.29422236 -1.00231383\n",
+                                    "  0.69566576 -0.25895608 -0.9660761  -0.78504297 -1.91668262  0.89452296\n",
+                                    " -0.82748688 -0.19792482  0.07305616  0.36133414  1.7164791   0.64364619\n",
+                                    " -0.73146429  0.96324864 -1.05981222 -0.59502066  0.15084192]\n",
+                                    "Tag: {'file_name': 'session_day5'}, Packet: {'stats': PosixPath('/tmp/tmpa_0e1ag_/statistics.json')}\n"
+                              ]
+                        }
+                  ],
+                  "source": [
+                        "# everytime you run the following loop, new computations are performed and\n",
+                        "# saved in a different set of temporary files\n",
+                        "for tag, packet in fp_stats(mapped_dataset2):\n",
+                        "    print(f\"Tag: {tag}, Packet: {packet}\")"
+                  ]
+            },
+            {
+                  "cell_type": "markdown",
+                  "metadata": {},
+                  "source": [
+                        "In the next section we will see how we can have the computation restuls stored using storage-backed function pods."
+                  ]
+            },
+            {
+                  "cell_type": "markdown",
+                  "metadata": {},
+                  "source": [
+                        "### [Technical aside] Caching stream"
+                  ]
+            },
+            {
+                  "cell_type": "markdown",
+                  "metadata": {},
+                  "source": [
+                        "**NOTE**: This section concerns an implementation detail of `Oracbridge` that is not fundamentally related to the design of the system. In particular, the issue described in this section (and the associated *solution*) is not relevant to the full-implementation that `Orcapod` will be. If you are reading this document primarily to understand the concepts essential to Orcapod, you are advised to skip this section entirely. However, if you intend to make use of `oracabridge` in an actual application, read on to learn critical limitations associated with single-producer single-consumer (SPSC) design of the `orcabridge` and how you can ameloiorate this using `CacheStream` mapper effectively within your pipeline."
+                  ]
+            },
+            {
+                  "cell_type": "code",
+                  "execution_count": null,
+                  "metadata": {},
+                  "outputs": [
+                        {
+                              "name": "stdout",
+                              "output_type": "stream",
+                              "text": [
+                                    "Computing stats for file: examples/dataset2/session_day1.bin\n",
+                                    "[-1.08209134 -0.66806394  0.42870206 -0.09321731 -3.14078305  1.33520433\n",
+                                    "  1.11085152  1.31931842 -1.19915697  0.07701737  1.30020807  0.27541194\n",
+                                    "  0.84430062  0.18236837 -0.83039631 -1.66166191  0.8720775  -1.72170657\n",
+                                    " -0.01962253 -0.18050553  1.35478472  0.69928177  0.7314272  -0.06915687\n",
+                                    " -0.08364667 -0.45551653  0.70752188  1.02283734 -0.18612795  0.8767394\n",
+                                    " -1.542636    1.04685484 -2.1311672  -1.34874222  0.61977577 -0.33880262\n",
+                                    "  0.6624482   0.60257325 -3.04901544 -0.20685843 -0.08997232  0.88932232]\n",
+                                    "Tag: {'file_name': 'session_day1'}, Packet: {'stats': PosixPath('/tmp/tmpa_2cl1np/statistics.json')}\n",
+                                    "Computing stats for file: examples/dataset2/session_day3.bin\n",
+                                    "[ 0.56114059 -1.34902274  1.0665563   0.71890802  0.65244834  1.04369548\n",
+                                    "  0.54872876  2.19365207  0.53864286 -1.44108823 -0.55651539  0.1603561\n",
+                                    " -0.93869224  0.64645323 -1.08815337  1.40972393 -0.14662931  1.34692375\n",
+                                    "  0.38400938 -1.23004316  1.34426647 -0.07620065 -0.91983972  0.23537101\n",
+                                    "  0.91515395  0.8064348   0.81470895 -1.04466683 -0.25893558 -1.46253167\n",
+                                    "  1.39972807 -0.13940519]\n",
+                                    "Tag: {'file_name': 'session_day3'}, Packet: {'stats': PosixPath('/tmp/tmp7hnjtid6/statistics.json')}\n",
+                                    "Computing stats for file: examples/dataset2/session_day4.bin\n",
+                                    "[ 0.70078854  1.18137906 -0.44361437 -0.389409    0.29719038  0.2523247\n",
+                                    " -0.97418716  0.49301127  0.07900351 -0.29965042 -0.25810762 -2.78777445\n",
+                                    " -1.24321702  0.13011593  1.07826637 -0.33177479 -0.78337033 -1.30075356\n",
+                                    " -0.15710138  0.51927589  0.08671884  0.02058063  0.20778149 -1.40382559\n",
+                                    " -0.69978105 -1.10525753  0.1945444   0.82623748  0.17467868]\n",
+                                    "Tag: {'file_name': 'session_day4'}, Packet: {'stats': PosixPath('/tmp/tmpjtcr71li/statistics.json')}\n",
+                                    "Computing stats for file: examples/dataset2/session_day5.bin\n",
+                                    "[ 1.9125739  -0.05252076  0.33347618  0.31627214  0.47141153 -0.71088615\n",
+                                    " -0.74745805  0.53959117 -0.14395142 -0.28713782 -0.29422236 -1.00231383\n",
+                                    "  0.69566576 -0.25895608 -0.9660761  -0.78504297 -1.91668262  0.89452296\n",
+                                    " -0.82748688 -0.19792482  0.07305616  0.36133414  1.7164791   0.64364619\n",
+                                    " -0.73146429  0.96324864 -1.05981222 -0.59502066  0.15084192]\n",
+                                    "Tag: {'file_name': 'session_day5'}, Packet: {'stats': PosixPath('/tmp/tmp1z7gcpcn/statistics.json')}\n"
+                              ]
+                        }
+                  ],
+                  "source": [
+                        "from orcabridge.mapper import CacheStream\n",
+                        "\n",
+                        "# create a cache stream operation\n",
+                        "cache_stream = CacheStream()\n",
+                        "# change the key from 'bin_data' to 'bin_file', matching the function's input\n",
+                        "mapped_dataset2 = MapKeys(key_map={\"bin_data\": \"bin_file\"})(dataset2)\n",
+                        "stats_stream = fp_stats(mapped_dataset2)\n",
+                        "\n",
+                        "# now cache the stream\n",
+                        "cached_stream = cache_stream(stats_stream)\n",
+                        "\n",
+                        "# iterate over the cached stream\n",
+                        "for tag, packet in cached_stream:\n",
+                        "    print(f\"Tag: {tag}, Packet: {packet}\")"
+                  ]
+            },
+            {
+                  "cell_type": "markdown",
+                  "metadata": {},
+                  "source": [
+                        "The first time we iterate over the `cached_stream`, you see that the function `compute_stats` is getting executed as we'd expect. However, it's when running it the second time you'd notice something is different."
+                  ]
+            },
+            {
+                  "cell_type": "code",
+                  "execution_count": null,
+                  "metadata": {},
+                  "outputs": [
+                        {
+                              "name": "stdout",
+                              "output_type": "stream",
+                              "text": [
+                                    "Tag: {'file_name': 'session_day1'}, Packet: {'stats': PosixPath('/tmp/tmpa_2cl1np/statistics.json')}\n",
+                                    "Tag: {'file_name': 'session_day3'}, Packet: {'stats': PosixPath('/tmp/tmp7hnjtid6/statistics.json')}\n",
+                                    "Tag: {'file_name': 'session_day4'}, Packet: {'stats': PosixPath('/tmp/tmpjtcr71li/statistics.json')}\n",
+                                    "Tag: {'file_name': 'session_day5'}, Packet: {'stats': PosixPath('/tmp/tmp1z7gcpcn/statistics.json')}\n"
+                              ]
+                        }
+                  ],
+                  "source": [
+                        "for tag, packet in cached_stream:\n",
+                        "    print(f\"Tag: {tag}, Packet: {packet}\")"
+                  ]
+            },
+            {
+                  "cell_type": "markdown",
+                  "metadata": {},
+                  "source": [
+                        "Since the output packets from `stats_stream` have been cached, iterating through `cached_stream` for the second time simply returned the cached packets without causing new computation. Although this may sound like a good way to prevent recomputing the same thing more than once, `CacheStream` comes with significant demerits. Since all observed packets are stored in memory, having too many `CacheStream` in the pipeline may be very memory resource heavy. Also, unlike store-backed function, as we'll see shortly, `CacheStream` stores the packets as seen from one iteration of the underlying stream. If the underlying stream would have produced new and diffirent packets (e.g., because additional `bin` files are added to the dataset), `CacheStream` won't be able to update itself without you explicitly clearing the cache. Finally, unlike storage backed function pod, computation is *not memoized* and thus same exact computation may still take place if two or more packets are identical in the content and thus would have yielded identical output."
+                  ]
+            },
+            {
+                  "cell_type": "markdown",
+                  "metadata": {},
+                  "source": [
+                        "## Using storage-backed function pod"
+                  ]
+            },
+            {
+                  "cell_type": "markdown",
+                  "metadata": {},
+                  "source": [
+                        "Although the simple `FunctionPod` worked as expected, it's lack of ability to store computation results significantly limits its utility. You certainly wouldn't want to be computing everything from scratch if it can be avoided.\n",
+                        "\n",
+                        "This is where storage-backed function pods step in. As the name indicates, these are `FunctionPod` that has a stroage back-end that allows for the computation results to be **memoized**, such that if the same function call with identical inputs occur, the *memoized* result will be returned instead of computing it again.\n",
+                        "\n",
+                        "Let's take a look at a specific example of stroage-backed function pod, `FunctionpodWithDirStorage`, which as the name suggests, stores the computation results into a directory you specify. If you omit the directory specification, it will automatically create and store the result in the local directory `./pod_data`"
+                  ]
+            },
+            {
+                  "cell_type": "code",
+                  "execution_count": null,
+                  "metadata": {},
+                  "outputs": [],
+                  "source": [
+                        "from orcabridge.pod import FunctionPodWithDirStorage\n",
+                        "\n",
+                        "# use default storage directory of './pod_data'. You could specify a different directory by passing `store_dir` argument\n",
+                        "fp_stats_stored = FunctionPodWithDirStorage(compute_stats, output_keys=[\"stats\"])"
+                  ]
+            },
+            {
+                  "cell_type": "markdown",
+                  "metadata": {},
+                  "source": [
+                        "Once created, stored `FunctionPod` can be used in an identical fashion to a regular `FunctionPod`"
+                  ]
+            },
+            {
+                  "cell_type": "code",
+                  "execution_count": 30,
+                  "metadata": {},
+                  "outputs": [
+                        {
+                              "name": "stdout",
+                              "output_type": "stream",
+                              "text": [
+                                    "Computing stats for file: examples/dataset2/session_day1.bin\n",
+                                    "[-1.08209134 -0.66806394  0.42870206 -0.09321731 -3.14078305  1.33520433\n",
+                                    "  1.11085152  1.31931842 -1.19915697  0.07701737  1.30020807  0.27541194\n",
+                                    "  0.84430062  0.18236837 -0.83039631 -1.66166191  0.8720775  -1.72170657\n",
+                                    " -0.01962253 -0.18050553  1.35478472  0.69928177  0.7314272  -0.06915687\n",
+                                    " -0.08364667 -0.45551653  0.70752188  1.02283734 -0.18612795  0.8767394\n",
+                                    " -1.542636    1.04685484 -2.1311672  -1.34874222  0.61977577 -0.33880262\n",
+                                    "  0.6624482   0.60257325 -3.04901544 -0.20685843 -0.08997232  0.88932232]\n",
+                                    "Tag: {'file_name': 'session_day1'}, Packet: {'stats': PosixPath('/tmp/tmprz9a1c2y/statistics.json')}\n",
+                                    "Computing stats for file: examples/dataset2/session_day3.bin\n",
+                                    "[ 0.56114059 -1.34902274  1.0665563   0.71890802  0.65244834  1.04369548\n",
+                                    "  0.54872876  2.19365207  0.53864286 -1.44108823 -0.55651539  0.1603561\n",
+                                    " -0.93869224  0.64645323 -1.08815337  1.40972393 -0.14662931  1.34692375\n",
+                                    "  0.38400938 -1.23004316  1.34426647 -0.07620065 -0.91983972  0.23537101\n",
+                                    "  0.91515395  0.8064348   0.81470895 -1.04466683 -0.25893558 -1.46253167\n",
+                                    "  1.39972807 -0.13940519]\n",
+                                    "Tag: {'file_name': 'session_day3'}, Packet: {'stats': PosixPath('/tmp/tmpaj2bxe7v/statistics.json')}\n",
+                                    "Computing stats for file: examples/dataset2/session_day4.bin\n",
+                                    "[ 0.70078854  1.18137906 -0.44361437 -0.389409    0.29719038  0.2523247\n",
+                                    " -0.97418716  0.49301127  0.07900351 -0.29965042 -0.25810762 -2.78777445\n",
+                                    " -1.24321702  0.13011593  1.07826637 -0.33177479 -0.78337033 -1.30075356\n",
+                                    " -0.15710138  0.51927589  0.08671884  0.02058063  0.20778149 -1.40382559\n",
+                                    " -0.69978105 -1.10525753  0.1945444   0.82623748  0.17467868]\n",
+                                    "Tag: {'file_name': 'session_day4'}, Packet: {'stats': PosixPath('/tmp/tmpiql70zg1/statistics.json')}\n",
+                                    "Computing stats for file: examples/dataset2/session_day5.bin\n",
+                                    "[ 1.9125739  -0.05252076  0.33347618  0.31627214  0.47141153 -0.71088615\n",
+                                    " -0.74745805  0.53959117 -0.14395142 -0.28713782 -0.29422236 -1.00231383\n",
+                                    "  0.69566576 -0.25895608 -0.9660761  -0.78504297 -1.91668262  0.89452296\n",
+                                    " -0.82748688 -0.19792482  0.07305616  0.36133414  1.7164791   0.64364619\n",
+                                    " -0.73146429  0.96324864 -1.05981222 -0.59502066  0.15084192]\n",
+                                    "Tag: {'file_name': 'session_day5'}, Packet: {'stats': PosixPath('/tmp/tmp3a2q1t0r/statistics.json')}\n"
+                              ]
+                        }
+                  ],
+                  "source": [
+                        "for tag, packet in fp_stats_stored(mapped_dataset2):\n",
+                        "    print(f\"Tag: {tag}, Packet: {packet}\")"
+                  ]
+            },
+            {
+                  "cell_type": "markdown",
+                  "metadata": {},
+                  "source": [
+                        "As before, the very first time you run, all computations take place. Now watch what happens when you run it again."
+                  ]
+            },
+            {
+                  "cell_type": "code",
+                  "execution_count": 32,
+                  "metadata": {},
+                  "outputs": [
+                        {
+                              "name": "stdout",
+                              "output_type": "stream",
+                              "text": [
+                                    "Tag: {'file_name': 'session_day1'}, Packet: {'stats': 'pod_data/compute_stats/dd23b416-673e-943c-97fa-109b83aa225f/statistics.json'}\n",
+                                    "Tag: {'file_name': 'session_day3'}, Packet: {'stats': 'pod_data/compute_stats/8f30baee-2676-f073-3928-65f9e16c440c/statistics.json'}\n",
+                                    "Tag: {'file_name': 'session_day4'}, Packet: {'stats': 'pod_data/compute_stats/8d86f130-def2-9525-a38f-65cb27f122b2/statistics.json'}\n",
+                                    "Tag: {'file_name': 'session_day5'}, Packet: {'stats': 'pod_data/compute_stats/6eb6aa92-fdef-6dd4-83ee-1a02978b5cfd/statistics.json'}\n"
+                              ]
+                        }
+                  ],
+                  "source": [
+                        "for tag, packet in fp_stats_stored(mapped_dataset2):\n",
+                        "    print(f\"Tag: {tag}, Packet: {packet}\")"
+                  ]
+            },
+            {
+                  "cell_type": "markdown",
+                  "metadata": {},
+                  "source": [
+                        "Notice that this time, the function `compute_stats` was **not** invoked. Rather the computation results from the previous run were *memoized* and *retrieved*, sparing us the unecessary computation!"
+                  ]
+            },
+            {
+                  "cell_type": "markdown",
+                  "metadata": {},
+                  "source": [
+                        "# Building a full-fledged pipeline"
+                  ]
+            },
+            {
+                  "cell_type": "markdown",
+                  "metadata": {},
+                  "source": [
+                        "As we briefly touched on in [an earlier section](#chaining-operations), you can chain operations together to form an arbitrarily complex pipeline."
+                  ]
+            },
+            {
+                  "cell_type": "code",
+                  "execution_count": null,
+                  "metadata": {},
+                  "outputs": [],
+                  "source": []
+            }
+      ],
+      "metadata": {
+            "kernelspec": {
+                  "display_name": "base",
+                  "language": "python",
+                  "name": "python3"
+            },
+            "language_info": {
+                  "codemirror_mode": {
+                        "name": "ipython",
+                        "version": 3
+                  },
+                  "file_extension": ".py",
+                  "mimetype": "text/x-python",
+                  "name": "python",
+                  "nbconvert_exporter": "python",
+                  "pygments_lexer": "ipython3",
+                  "version": "3.9.22"
+            }
+      },
+      "nbformat": 4,
+      "nbformat_minor": 2
 }