--- conflicted
+++ resolved
@@ -18,14 +18,8 @@
 
 
 class FunctionPod(Pod):
-<<<<<<< HEAD
     def __init__(self, function: PodFunction, output_keys: Optional[Collection[str]] = None, force_computation=False, skip_memoization=False) -> None:
         super().__init__()
-=======
-    def __init__(
-        self, function: PodFunction, output_keys: Optional[List[str]] = None
-    ) -> None:
->>>>>>> 1d2c1340
         self.function = function
         if output_keys is None:
             output_keys = []
@@ -81,15 +75,9 @@
 
         return SyncStreamFromGenerator(generator)
 
-<<<<<<< HEAD
     def memoize(self, packet: Packet, output_packet: Packet, overwrite: bool=False) -> Packet:
         return output_packet
     
-=======
-    def memoize(self, packet: Packet, output_packet: Packet) -> bool:
-        return False
-
->>>>>>> 1d2c1340
     def retrieve_memoized(self, packet: Packet) -> Optional[Packet]:
         return None
 
@@ -101,10 +89,6 @@
     If store_name is None, the function name is used as the directory name.
     The output is stored in a file named based on the hash of the input packet.
     """
-<<<<<<< HEAD
-    def __init__(self, function: PodFunction, output_keys: Optional[List[str]] = None, store_dir='./pod_data', store_name=None, copy_files=True, preserve_filename=True, **kwargs) -> None:
-        super().__init__(function, output_keys, **kwargs)
-=======
 
     def __init__(
         self,
@@ -113,10 +97,9 @@
         store_dir="./pod_data",
         store_name=None,
         copy_files=True,
-        preserve_filename=True,
+        preserve_filename=True, **kwargs,
     ) -> None:
-        super().__init__(function, output_keys)
->>>>>>> 1d2c1340
+        super().__init__(function, output_keys, **kwargs)
         self.store_dir = Path(store_dir)
         if store_name is None:
             store_name = self.function.__name__
@@ -126,27 +109,16 @@
         self.data_dir.mkdir(parents=True, exist_ok=True)
         self.copy_files = copy_files
         self.preserve_filename = preserve_filename
-<<<<<<< HEAD
         
     def memoize(self, packet: Packet, output_packet: Packet, overwrite: bool=False) -> Packet:
         packet_hash = hash_dict(packet)
         output_dir = self.data_dir / f"{packet_hash}"
         info_path = output_dir / "_info.json"
-        
+
         if info_path.exists() and not overwrite:
-            logger.info(f"Entry for packet {packet} already exists, and will not be overwritten")
-=======
-
-    def memoize(self, packet: Packet, output_packet: Packet, force=False) -> bool:
-        packet_hash = hash_dict(packet)
-        output_dir = self.data_dir / f"{packet_hash}"
-        info_path = output_dir / "_info.json"
-
-        if info_path.exists() and not force:
             logger.info(
-                f"Entry for packet {packet}already exists, and will not be overwritten"
+                f"Entry for packet {packet} already exists, and will not be overwritten"
             )
->>>>>>> 1d2c1340
             return False
         else:
             output_dir.mkdir(parents=True, exist_ok=True)
@@ -178,13 +150,8 @@
             with open(info_path, "w") as f:
                 json.dump(output_packet, f)
             logger.info(f"Stored output for packet {packet} at {output_path}")
-<<<<<<< HEAD
             return output_packet
     
-=======
-            return True
-
->>>>>>> 1d2c1340
     def retrieve_memoized(self, packet: Packet) -> Optional[Packet]:
         packet_hash = hash_dict(packet)
         output_dir = self.data_dir / f"{packet_hash}"
